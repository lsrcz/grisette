{-# LANGUAGE PatternSynonyms #-}
{-# LANGUAGE Trustworthy #-}

-- |
-- Module      :   Grisette.Core
-- Copyright   :   (c) Sirui Lu 2021-2022
-- License     :   BSD-3-Clause (see the LICENSE file)
--
-- Maintainer  :   siruilu@cs.washington.edu
-- Stability   :   Experimental
-- Portability :   GHC only
module Grisette.Core
  ( -- * Note for the examples

    --

    -- | This module does not contain the implementation for solvable (see "Grisette.Core#solvable")
    -- types, and the examples in this module rely on the implementations in
    -- the [grisette-symir](https://hackage.haskell.org/package/grisette-symir/)
    -- and [grisette-backend-sbv](https://hackage.haskell.org/package/grisette-backend-sbv) packages,
    -- which provides the solvable type and the solver backend implementations,
    -- respectively.
    --
    -- The examples may also assume a [z3](https://github.com/Z3Prover/z3) solver available in @PATH@.

    -- * Symbolic values

    -- | Grisette is a tool for performing symbolic evaluation on programs.
    -- Symbolic evaluation is a technique that allows us to analyze all
    -- possible runs of a program by representing inputs (or the program
    -- itself) as symbolic values and evaluating the program to produce
    -- symbolic constraints over these values.
    -- These constraints can then be used to find concrete assignments to the
    -- symbolic values that meet certain criteria, such as triggering a bug in
    -- a verification task or satisfying a specification in a synthesis task.
    --
    -- One of the challenges of symbolic evaluation is the well-known path
    -- explosion problem, which occurs when traditions symbolic evaluation
    -- techniques evaluate and reason about the possible paths one-by-one.
    -- This can lead to exponential growth in the number of paths that need to
    -- be analyzed, making the process impractical for many tasks.
    -- To address this issue, Grisette uses a technique called "path merging".
    -- In path merging, symbolic values are merged together in order to reduce
    -- the number of paths that need to be explored simultaneously. This can
    -- significantly improve the performance of symbolic evaluation, especially
    -- for tasks such as program synthesis that are prone to the path explosion
    -- problem.
    --
    -- In Grisette, we make a distinction between two kinds of symbolic values:
    -- __/solvable types/__ and __/unsolvable types/__. These two types of
    -- values are merged differently.
    --
    -- __/Solvable types/__ are types that are directly supported by the
    -- underlying solver and are represented as symbolic formulas. Examples
    -- include symbolic Booleans, integers and bit vectors. The values of
    -- solvable types can be __/fully/__ merged into a single value, which
    -- can significantly reduce the number of paths that need to be explored.
    --
    -- For example, there are three symbolic Booleans @a@, @b@ and @c@, in the
    -- following code, and a symbolic Boolean @x@ is defined to be the result of
    -- a conditional expression:
    --
    -- > x = if a then b else c -- pseudo code, not real Grisette code
    --
    -- The result would be a single symbolic Boolean formula:
    --
    -- > -- result: x is (ite a b c)
    --
    -- If we further add 1 to @x@, we will not have to split to two paths,
    -- but we can directly construct a formula with the merged state:
    --
    -- > x + 1
    -- > -- result (+ 1 (ite a b c))
    --
    -- __/Unsolvable types/__, on the other hand, are types that are not
    -- directly supported by the solver and cannot be fully merged into a
    -- single formula. Examples include lists, algebraic data types, and
    -- concrete Haskell integer types. To symbolically evaluate values in
    -- unsolvable types, Grisette provides a symbolic union container, which is
    -- a set of values guarded by their path conditions.
    -- The values of unsolvable types are __/partially/__ merged in a symbolic
    -- union, which is essentially an if-then-else tree.
    --
    -- For example, assume that the lists have the type @[SymBool]@.
    -- In the following example, the result shows that @[b]@ and @[c]@ can be
    -- merged together in the same symbolic union because they have the same
    -- length:
    --
    -- > x = if a then [b] else [c] -- pseudo code, not real Grisette code
    -- > -- result: Single [(ite a b c)]
    --
    -- The second example shows that @[b]@ and @[c,d]@ cannot be merged
    -- together because they have different lengths:
    --
    -- > if a then [b] else [c, d] -- pseudo code, not real Grisette code
    -- > -- result: If a (Single [b]) (Single [c,d])
    --
    -- The following example is more complicated. To make the merging
    -- efficient, Grisette would maintain a representation invariant of the
    -- symbolic unions. In this case, the lists with length 1 should be placed
    -- at the then branch, and the lists with length 2 should be placed at the
    -- else branch.
    --
    -- > if a1 then [b] else if a2 then [c, d] else [f] -- pseudo code, not real Grisette code
    -- > -- result: If (|| a1 (! a2)) (Single [(ite a1 b f)]) (Single [c,d])
    --
    -- When we further operate on this partially merged values,
    -- we will need to split into multiple paths. For example, when we apply 'head'
    -- onto the last result, we will distribute 'head' among the branches:
    --
    -- > head (if a1 then [b] else if a2 then [c, d] else [f]) -- pseudo code, not real Grisette code
    -- > -- intermediate result: If (|| a1 (! a2)) (Single (head [(ite a1 b f)])) (Single (head [c,d]))
    -- > -- intermediate result: If (|| a1 (! a2)) (Single (ite a1 b f)) (Single c)
    --
    -- Then the result would be further merged into a single value:
    --
    -- > -- final result: Single (ite (|| a1 (! a2)) (ite a1 b f) c)
    --
    -- Generally, merging the possible branches in a symbolic union can reduce
    -- the number of paths to be explored in the future, but can make the path
    -- conditions larger and harder to solve. To have a good balance between
    -- this, Grisette has built a hierarchical merging algorithm, which is
    -- configurable via 'GMergingStrategy'. For algebraic data types, we have
    -- prebuilt merging strategies via the derivation of the 'GMergeable' type
    -- class. You only need to know the details of the merging algorithm if you
    -- are going to work with non-algebraic data types.

    -- ** Solvable types

    -- | A solvable type is a type that can be represented as a formula and is
    -- directly supported by the underlying constraint solvers.
    -- The [grisette-symir](https://hackage.haskell.org/package/grisette-symir) package
    -- currently provides an implementation for the following solvable types:
    --
    -- * @SymBool@ or @Sym Bool@ (symbolic Booleans)
    -- * @SymInteger@ or @Sym Integer@ (symbolic unbounded integers)
    -- * @SymIntN n@ or @Sym (IntN n)@ (symbolic signed bit vectors of length @n@)
    -- * @SymWordN n@ or @Sym (WordN n)@ (symbolic unsigned bit vectors of length @n@)
    --
    -- Values of a solvable type can consist of concrete values, symbolic
    -- constants (placeholders for concrete values that can be assigned by a
    -- solver to satisfy a formula), and complex symbolic formulas with
    -- symbolic operations. The `Solvable` type class provides a way to
    -- construct concrete values and symbolic constants.
    --
    -- __Examples:__
    --
    -- >>> import Grisette.Core
    -- >>> import Grisette.Lib.Base
    -- >>> import Grisette.IR.SymPrim -- provided by grisette-symir package
    -- >>> conc True :: SymBool -- a concrete value
    -- true
    -- >>> ssymb "a" :: SymBool -- a symbolic constant
    -- a
    --
    -- With the @OverloadedStrings@ GHC extension enabled, symbolic constants
    -- can also be constructed from strings.
    --
    -- >>> :set -XOverloadedStrings
    -- >>> "a" :: SymBool
    -- a
    --
    -- Symbolic operations are provided through a set of type classes,
    -- such as 'GSEq', 'GSOrd', and 'Num'.
    -- These type classes may be parametrized with the solvable type
    -- implementation. In most cases, when you are using the solvable type
    -- implementation in
    -- [grisette-symir](https://hackage.haskell.org/package/grisette-symir)
    -- package, you can use the specialized constraints and operators in
    -- the package to reduce the need for manual type annotations.
    --
    -- __Examples:__
    --
    -- >>> let a = "a" :: SymInteger
    -- >>> let b = "b" :: SymInteger
    -- >>> a `gsymeq` b :: SymBool -- G means generic, the type annotation is required
    -- (= a b)
    -- >>> a ==~ b -- The type annotation is not required
    -- (= a b)

    -- *** Creation of solvable type values
    Solvable (..),
    pattern Conc,
    slocsymb,
    ilocsymb,

    -- *** Symbolic operators

    -- | #symop#
    LogicalOp (..),
    ITEOp (..),
    GSEq (..),
    SymBoolOp,
    GSOrd (..),
    BVConcat (..),
    BVExtend (..),
    BVSelect (..),
    bvextract,
    SignedDivMod (..),
    UnsignedDivMod (..),
    SignedQuotRem (..),
    GSymIntegerOp,
    Function (..),

    -- ** Unsolvable types

    -- | There are types that cannot be directly represented as SMT formulas
    -- and therefore not supported by the SMT solvers. These types are referred
    -- to as __/unsolvable types/__.
    -- To symbolically evaluate such types, we represent them with
    -- __/symbolic unions/__.
    -- A symbolic union is a set of multiple values from different execution
    -- paths, each guarded with a corresponding path condition.
    -- The value of a union can be determined by an SMT solver based on the
    -- truth value of the path conditions.
    --
    -- In Grisette, the symbolic union type is 'UnionMBase', which is
    -- parametrized with the symbolic Boolean type. Usually, you can just use
    -- the 'UnionM' type provided by the
    -- [grisette-symir](https://hackage.haskell.org/package/grisette-symir)
    -- package.
    --
    -- Two constructs are useful in constructing symbolic union values: 'mrgIf'
    -- and 'mrgSingle'.
    -- 'mrgSingle' unconditionally wraps a value in a symbolic union container,
    -- while 'mrgIf' models branching control flow semantics with symbolic
    -- conditions.
    -- Here are some examples of using 'mrgSingle' and 'mrgIf':
    --
    -- >>> mrgSingle ["a"] :: UnionM [SymInteger]
    -- UMrg (Single [a])
    -- >>> mrgIf "a" (mrgSingle ["b"]) (mrgSingle ["c", "d"]) :: UnionM [SymInteger]
    -- UMrg (If a (Single [b]) (Single [c,d]))
    --
    -- 'UnionM' is a monad, and its bind operation is similar to tree
    -- substitution.
    -- This means you can then use monadic constructs to model sequential programs.
    -- For example, the following pseudo code can be
    -- modeled in Grisette with the combinators provided by Grisette, and the do-notation:
    --
    -- > x = if a then [b] else [b,c] -- pseudo code, not Grisette code
    -- > y = if d then [e] else [e,f]
    -- > return (x ++ y :: [SymInteger])
    --
    -- >>> :{
    --   ret :: UnionM [SymInteger]
    --   ret = do x <- mrgIf "a" (single ["b"]) (single ["b","c"])
    --            y <- mrgIf "d" (single ["e"]) (single ["e","f"])
    --            mrgReturn $ x ++ y -- we will explain mrgReturn later
    -- :}
    --
    -- When this code is evaluated, the result would be as follows:
    --
    -- >>> ret
    -- UMrg (If (&& a d) (Single [b,e]) (If (|| a d) (Single [b,(ite a e c),(ite a f e)]) (Single [b,c,e,f])))
    --
    -- In the result, we can see that the results are reorganized and the two
    -- lists with the same length are merged together.
    -- This is important for scaling symbolic evaluation to real-world
    -- problems.
    --
    -- The 'mrgReturn' function is crucial for ensuring that the results
    -- are merged. It resolves the 'GMergeable' constraint, and retrieves a
    -- merging strategy for the contained type from the constraint.
    -- The merging strategy is then cached in the 'UnionMBase' container to
    -- help merge the result of the entire do-block.
    -- This is necessary due to
    -- [the constrained-monad problem](https://dl.acm.org/doi/10.1145/2500365.2500602),
    -- as the 'return' function from the 'Monad' type class cannot resolve
    -- extra constraints.
    -- Our solution to this problem with merging strategy caching is inspired
    -- by the knowledge propagation technique introduced in the
    -- [blog post](https://okmij.org/ftp/Haskell/set-monad.html#PE) by Oleg Kiselyov.
    --
    -- In addition to 'mrgReturn',
    -- Grisette provides many combinators with the @mrg@ prefix.
    -- You should use these combinators and always have the result cache the merging strategy.
    -- Consider the following code:
    --
    -- >>> return 1 :: UnionM Integer
    -- UAny (Single 1)
    -- >>> mrgReturn 1 :: UnionM Integer
    -- UMrg (Single 1)
    -- >>> mrgIf "a" (return 1) (return 2) :: UnionM Integer
    -- UMrg (If a (Single 1) (Single 2))
    --
    -- In the first example, using 'return' instead of 'mrgReturn' results in a
    -- 'UAny' container, which means that no merging strategy is cached.
    -- In the second and third example, using 'mrgReturn' or 'mrgIf' results in
    -- a 'UMrg' container,
    -- which means that the merging strategy is cached.
    --
    -- When working with 'UnionM', it is important to always use the @mrg@ prefixed
    -- combinators to ensure that the merging strategy is properly cached.
    -- This will enable Grisette to properly merge the results of the entire do-block
    -- and scale symbolic evaluation to real-world problems.
    -- Those functions that merges the results can also further propagate the
    -- cached merging strategy:
    --
    -- >>> f x y = mrgIf "f" (return x) (return y)
    -- >>> do; a <- mrgIf "a" (return 1) (return 2); f a (a + 1) :: UnionM Integer
    -- UMrg (If (&& a f) (Single 1) (If (|| a f) (Single 2) (Single 3))) -- the result is merged
    --
    -- For more details of this, see the documentation for 'UnionMBase' and
    -- 'GMergingStrategy'.
    --
    -- To make a type compatible with the symbolic evaluation and merging in
    -- Grisette, you need to implement the 'GMergeable' type class.
    -- If you are only working with algebraic
    -- data types, you can derive the 'GMergeable' instance automatically
    -- For example:
    --
    -- >>> :set -XDerivingStrategies
    -- >>> :set -XDerivingVia
    -- >>> :set -XDeriveGeneric
    -- >>> import GHC.Generics
    -- >>> :{
    --   data X = X SymInteger Integer
    --     deriving (Generic, Show)
    --     deriving (GMergeable SymBool) via (Default X)
    -- :}
    --
    -- This allows you to use the @UnionM@ type to represent values of type @X@,
    -- and have them merged with the 'mrgIf' combinator:
    --
    -- >>> mrgIf "c1" (mrgSingle $ X "b" 1) (mrgIf "c2" (mrgSingle $ X "c" 2) (mrgSingle $ X "d" 1)) :: UnionM X
    -- UMrg (If (|| c1 (! c2)) (Single (X (ite c1 b d) 1)) (Single (X c 2)))
    --
    -- It is also possible to apply monad transformers onto @UnionM@ to extend
    -- it with various mechanisms.
    -- For example, by applying 'Control.Monad.Except.ExceptT',
    -- you can symbolically evaluate a program with error handling.
    -- To do this, you will need to define an error type and derive the 'GMergeable'
    -- instance for it. Then, you can use the combinators provided by 'MonadError'
    -- (and the @mrg*@ variants of them) for error handling, and the 'mrgIf'
    -- combinator will also work with transformed @UnionM@ containers.
    --
    -- Here's an example using the 'Control.Monad.Except.ExceptT' transformer
    -- to model error handling in Grisette:
    --
    -- >>> import Control.Monad.Except
    -- >>> mrgIf "a" (throwError Fail) (return "x") :: ExceptT Error UnionM SymInteger
    -- ExceptT (UMrg (If a (Single (Left Fail)) (Single (Right x))))
    --
    -- This will return a symbolic union value representing a program that
    -- throws an error in the @then@ branch and returns a value in the @else@
    -- branch.
    --
    -- __The following is the details of the merging algorithm.__
    -- __If you are not going to manually configure the system by writing a__
    -- __`GMergingStrategy` and will only use the derived strategies,__
    -- __you can safely ignore the following contents in this section.__
    --
    -- In Grisette, the symbolic union has the Ordered Guards (ORG)
    -- representation, which can be viewed as a nested if-then-else with some
    -- representation invariant.
    --
    -- For example, the following symbolic union represents a symbolic list of
    -- symbolic integers with length 1, 2 or 3. The values are kept sorted in the
    -- container: the list with length 1 is placed at the first place, the
    -- list with length 2 is placed at the second place, and so on.
    --
    -- \[
    --   \left\{\begin{aligned}
    --     &\texttt{[a]}&&\mathrm{if}&&\texttt{c1}\\
    --     &\texttt{[b,b]}&&\mathrm{else~if}&&\texttt{c2}\\&
    --     \texttt{[a,b,c]}&&\mathrm{otherwise}
    --   \end{aligned}\right.
    -- \]
    --
    -- In Haskell syntax, the container is represented as the following nested
    -- if-then-else tree
    --
    -- > If c1 (Single [a]) (If c2 (Single [b,b]) (Single [a,b,c]))
    --
    -- The representations means that when @c1@ is true, then the value is a
    -- list @[a]@, or when @c1@ is false and @c2@ is true, the value is a list
    -- @[b,b]@, or otherwise the value is @[a,b,c]@.
    --
    -- This representation allows you to use
    -- the constructs that are not supported by the underlying solvers freely.
    -- For example, when applying 'head' on this structure, we can just
    -- distribute the 'head' function through the three branches, and get
    --
    -- \[
    --   \left\{\begin{aligned}
    --     &\texttt{head [a]}&&\mathrm{if}&&\texttt{c1}\\
    --     &\texttt{head [b,b]}&&\mathrm{else~if}&&\texttt{c2}\\
    --     &\texttt{head [a,b,c]}&&\mathrm{otherwise}
    --   \end{aligned}\right.
    -- \]
    --
    -- or, equivalently
    --
    -- \[
    --   \left\{\begin{aligned}
    --     &\texttt{a}&&\mathrm{if}&&\texttt{c1}\\
    --     &\texttt{b}&&\mathrm{else~if}&&\texttt{c2}\\
    --     &\texttt{a}&&\mathrm{otherwise}
    --   \end{aligned}\right.
    -- \]
    --
    -- Further symbolic evaluation will also distribute computations
    -- over the branches in this result, and the identical branches will cause
    -- redundant computation. To mitigate this, Grisette would try to merge
    -- the branches, and the previous result would become
    --
    -- \[
    --   \left\{\begin{aligned}
    --     &\texttt{a}&&\mathrm{if}&&\texttt{c1}\vee\neg\texttt{c2}\\
    --     &\texttt{b}&&\mathrm{otherwise}\\
    --   \end{aligned}\right.
    -- \]
    --
    -- Note that if the contained type is symbolic Boolean, we may further merge
    -- the values into a single formula.
    --
    -- \[
    --   \left\{\begin{aligned}&\texttt{(ite c1 a (ite c2 b a))}&&\mathrm{unconditional}\end{aligned}\right.
    -- \]
    --
    -- In Grisette, such merging happens in the `mrgIf` or `unionIf` functions,
    -- which model the symbolic conditional branching semantics.
    -- To keep the merging efficient and generate small constraints, we enforce
    -- that the symbolic union maintains the values in a sorted way, and merge
    -- the unions with a mergesort-style merging algorithm. In the following
    -- example, the two ORG containers passed to the 'mrgIf' are sorted
    -- with the natural ordering on the integers. In the result, the values are
    -- also organized in a sorted way, and the path conditions are correctly
    -- maintained.
    --
    -- \[
    --   \texttt{mrgIf}\left[
    --     \texttt{c},
    --     \left\{\begin{aligned}
    --       &\texttt{1}&&\mathrm{if}&&\texttt{c1}\\
    --       &\texttt{3}&&\mathrm{else~if}&&\texttt{c2}\\
    --       &\texttt{4}&&\mathrm{otherwise}
    --     \end{aligned}\right.,
    --     \left\{\begin{aligned}
    --       &\texttt{1}&&\mathrm{if}&&\texttt{c3}\\
    --       &\texttt{2}&&\mathrm{else~if}&&\texttt{c4}\\
    --       &\texttt{4}&&\mathrm{otherwise}
    --     \end{aligned}\right.
    --   \right]
    --   =\left\{\begin{aligned}
    --     &\texttt{1}&&\mathrm{if}&&\texttt{(ite c c1 c3)}\\
    --     &\texttt{2}&&\mathrm{else~if}&&\texttt{(&& (! c) c3)}\\
    --     &\texttt{3}&&\mathrm{else~if}&&\texttt{(&& c c2)}\\
    --     &\texttt{4}&&\mathrm{otherwise}
    --   \end{aligned}\right.
    -- \]
    --
    -- So far, we have described ORG as a flat list of values.
    -- When the list is long, it is beneficial to partition the values and merge
    -- (some or all) partitions into nested ORG values.
    -- This hierarchical ORG representation is particularly useful for complex
    -- data types, such as tuples, which tend to yield long lists.
    --
    -- In the following example, @v*@ are values, while @t*@ are ORG containers.
    -- The values in the containers are first partitioned into three groups:
    -- @{v11, v12, v13}@, @{v2}@, and @{v13}@.
    -- In each group, the values share some common features, (e.g., they are
    -- constructed with the same data constructor).
    -- The values in each group are organized in a subtree, e.g., the first group
    -- is organized in the subtree @t1@.
    -- The hierarchical representation also keeps a representation invariant:
    -- at each level in the hierarchy, the values (or the subtrees) are also sorted
    -- by some criteria. Here, in the first level, the values are sorted by the
    -- constructor declaration order, and in the second level, the values are sorted
    -- by the concrete field in the constructor @A@.
    -- This criteria is given by the 'GMergingStrategy' in the 'GMergeable' class,
    -- called the root merging strategy of the type.
    --
    -- > data X = A Integer SymInteger | B | C
    --
    -- \[
    --   \left\{\begin{aligned}
    --     &\texttt{t1}&&\mathrm{if}&&\texttt{c1}\\
    --     &\texttt{B}&&\mathrm{else if}&&\texttt{c2}\\
    --     &\texttt{C}&&\mathrm{otherwise}&&
    --   \end{aligned}\right.
    --   \hspace{2em}\mathrm{where}\hspace{2em}
    --   \texttt{t1} = \left\{\begin{aligned}
    --     &\texttt{A 1 a}&&\mathrm{if}&&\texttt{c11}\\
    --     &\texttt{A 3 b}&&\mathrm{else if}&&\texttt{c12}\\
    --     &\texttt{A 4 (&& x y)}&&\mathrm{otherwise}&&
    --   \end{aligned}\right.
    -- \]
    --
    -- In Haskell syntax, it can be represented as follows:
    --
    -- > If      c1    (If c11 (Single (A 1 a)) (If c12 (Single (A 3 b)) (Single (A 4 (&& x y)))))
    -- >   (If   c2    (Single B)
    -- >               (Single C))
    --
    -- All the symbolic unions in Grisette should maintain the hierarchical
    -- sorted invariant, and are sorted in the same way, with respect to the same
    -- merging strategy (the root merging strategy for the type).
    -- We can then merge the containers with a hierarchical
    -- merging algorithm: at each level, we align the values and subtrees, and merge
    -- the aligned ones. In the following example, 'mrgIf' resolves the root merging
    -- strategy @s@, and calls the function @mrgIf'@, which accepts the merging strategy
    -- as an argument. The symbolic union operands to the @mrgIf'@ function must be
    -- sorted with the merging strategy passed to the function.
    --
    -- Here we use the name of the subtrees and values to indicate the order of them:
    --
    -- * @t1@ should be placed before @v3@ in the @then@ branch,
    -- * @t1@ and @v4@ can be aligned with @t1'@ and @v4'@, respectively.
    --
    -- The aligned subtrees will be merged recursively with @mrgIf'@, with a
    -- __/sub-strategy/__ given by the merging strategy @s@ for the subtrees.
    -- For example, @t1@ and @t1'@ will be merged with the sub-strategy @s'@.
    -- The aligned values will be merged with a merging function, also given by
    -- the merging strategy @s@. For example, @v4@ and @v4'@ will be merged with
    -- the merging function @f'@.
    --
    -- The ordering and the sub-strategies are abstracted with 'SortedStrategy',
    -- and the merging functions will be wrapped in 'SimpleStrategy'.
    -- The merging algorithm can then be configured by implementing the merging
    -- strategies for the types contained in a symbolic union. See the documentation
    -- for 'GMergingStrategy' for details.
    --
    -- \[
    --   \begin{aligned}
    --       & \texttt{mrgIf}\left[
    --        \texttt{c},
    --        \left\{\begin{aligned}
    --          &\texttt{t1}&&\mathrm{if}&&\texttt{c1}\\
    --          &\texttt{v3}&&\mathrm{else~if}&&\texttt{c2}\\
    --          &\texttt{v4}&&\mathrm{otherwise}
    --        \end{aligned}\right.,
    --        \left\{\begin{aligned}
    --          &\texttt{t1'}&&\mathrm{if}&&\texttt{c3}\\
    --          &\texttt{t2'}&&\mathrm{else~if}&&\texttt{c4}\\
    --          &\texttt{v4'}&&\mathrm{otherwise}
    --        \end{aligned}\right.
    --      \right]\\
    --     =~ & \texttt{mrgIf'}\left[
    --        \texttt{s},
    --        \texttt{c},
    --        \left\{\begin{aligned}
    --          &\texttt{t1}&&\mathrm{if}&&\texttt{c1}\\
    --          &\texttt{v3}&&\mathrm{else~if}&&\texttt{c2}\\
    --          &\texttt{v4}&&\mathrm{otherwise}
    --        \end{aligned}\right.,
    --        \left\{\begin{aligned}
    --          &\texttt{t1'}&&\mathrm{if}&&\texttt{c3}\\
    --          &\texttt{t2'}&&\mathrm{else~if}&&\texttt{c4}\\
    --          &\texttt{v4'}&&\mathrm{otherwise}
    --        \end{aligned}\right.
    --      \right]\\
    --     =~ & \left\{\begin{aligned}
    --        &\texttt{mrgIf' s' c t1 t1'}&&\mathrm{if}&&\texttt{(ite c c1 c3)}\\
    --        &\texttt{t2'}&&\mathrm{else~if}&&\texttt{(&& (! c) c4)}\\
    --        &\texttt{v3}&&\mathrm{else~if}&&\texttt{(&& c c2)}\\
    --        &\texttt{f' c v4 v4'}&&\mathrm{otherwise}
    --       \end{aligned}\right.
    --   \end{aligned}
    -- \]
    --
    -- For more details of the algorithm, please refer to
    -- [Grisette's paper](https://lsrcz.github.io/files/POPL23.pdf).

    -- *** UnionM Monad
    UnionMBase,
    IsConcrete,
    makeUnionMWrapper,
    makeUnionMWrapper',
    liftToGMonadUnion,

<<<<<<< HEAD
    -- *** Merging

    -- **** Mergeable
    GMergeable (..),
    GMergeable1 (..),
    gmergingStrategy1,
    GMergeable2 (..),
    gmergingStrategy2,
    GMergeable3 (..),
    gmergingStrategy3,

    -- **** Merging strategy
    GMergingStrategy (..),
    derivedGMergingStrategy,

    -- **** Manual merging strategy construction
    gwrapStrategy,
    gproduct2Strategy,
=======
    -- * Merging
    GMergingStrategy (..),
    derivedGRootStrategy,
    gwrapStrategy,
    gproduct2Strategy,
    GMergeable (..),
    GMergeable1 (..),
    GMergeable2 (..),
    GMergeable3 (..),
    grootStrategy1,
    grootStrategy2,
    grootStrategy3,
>>>>>>> a5587e23
    DynamicSortedIdx (..),
    StrategyList (..),
    gbuildStrategyList,
    gresolveStrategy,
    gresolveStrategy',

    -- **** Simple mergeable types
    GSimpleMergeable (..),
    GSimpleMergeable1 (..),
    gmrgIte1,
    GSimpleMergeable2 (..),
    gmrgIte2,

    -- **** UnionLike operations
    GUnionLike (..),
    mrgIf,
    merge,
    mrgSingle,
    GUnionPrjOp (..),
    pattern SingleU,
    pattern IfU,
    GMonadUnion,
    getSingle,
    (#~),

    -- * Conversion between Concrete and Symbolic values
    ToCon (..),
    ToSym (..),

    -- * Symbolic Generation

    -- | It is usually useful to generate complex symbolic values. For example,
    -- in program synthesis task, we may want to generate symbolic programs
    -- to represent the search space given some specification.
    --
    -- To help with this, we provide a set of classes and functions. The core
    -- of the symbolic generation is the 'Fresh' monad, the 'GenSymSimple' class,
    -- and the 'GenSym' class.
    --
    -- The 'Fresh' monad is a combination of specialized state and reader
    -- monads. It keeps an identifier, and an index. The generated symbolic
    -- constants would be constructed with both the identifier and the index.
    -- Each time a new symbolic constant is generated, the index would be
    -- incremented. This keeps that the generated symbolic constants are unique.
    --
    -- The 'GenSymSimple' class helps generate symbolic values that do not require
    -- a symbolic union, for example, symbolic Booleans.
    -- It provides the 'simpleFresh' function, which accepts a specification
    -- for the symbolic values to generate.
    --
    -- We do not need any specification to generate a symbolic Boolean, so
    -- we provide a unit value as the specification:
    --
    -- >>> runFresh (simpleFresh ()) "x" :: SymBool
    -- x@0
    --
    -- We can generate a list of symbolic Booleans by specifying the length
    -- of the list, and the specification for the elements. The two elements
    -- in the generated list are unique as they have different indices.
    --
    -- >>> runFresh (simpleFresh (SimpleListSpec 2 ())) "x" :: [SymBool]
    -- [x@0,x@1]
    -- >>> runFresh (simpleFresh (SimpleListSpec 2 (SimpleListSpec 1 ()))) "x" :: [[SymBool]]
    -- [[x@0],[x@1]]
    --
    -- The 'GenSym' class helps generate symbolic values that require a symbolic
    -- union, for example, lists with different lengths.
    -- It provides the 'fresh' function, which accepts a specification
    -- for the symbolic values to generate.
    --
    -- We can generate a list of length 0, 1, or 2 by specifying the minimum
    -- and maximum lengths, and the specification for the elements:
    --
    -- >>> runFresh (fresh (ListSpec 0 2 ())) "x" :: UnionM [SymBool]
    -- UMrg (If x@2 (Single []) (If x@3 (Single [x@1]) (Single [x@0,x@1])))
    --
    -- We can generate many symbolic values at once with the 'Fresh' monad.
    -- The symbolic constants are ensured to be unique:
    --
    -- >>> :set -XScopedTypeVariables
    -- >>> :{
    --   flip runFresh "x" $ do
    --     a :: SymBool <- simpleFresh ()
    --     b :: UnionM [SymBool] <- fresh (ListSpec 0 2 ())
    --     return (a, b)
    -- :}
    -- (x@0,UMrg (If x@3 (Single []) (If x@4 (Single [x@2]) (Single [x@1,x@2]))))
    --
    -- When you are just generating a symbolic value, and do not need to compose
    -- multiple 'simpleFresh' or 'fresh' calls, you can use the 'genSym' and
    -- 'genSymSimple' functions instead.
    --
    -- >>> genSymSimple (SimpleListSpec 2 ()) "x" :: [SymBool]
    -- [x@0,x@1]
    -- >>> genSym (ListSpec 0 2 ()) "x" :: UnionM [SymBool]
    -- UMrg (If x@2 (Single []) (If x@3 (Single [x@1]) (Single [x@0,x@1])))
    --
    -- Symbolic choices from a list of symbolic values is very useful.
    -- With the 'gchooseFresh' function (specialized as @chooseFresh@ in [grisette-symir](https://hackage.haskell.org/package/grisette-symir)),
    -- we can generate a symbolic value by choosing from a list of
    -- alternative values.
    -- Grisette would generate symbolic Boolean guards to perform the symbolic
    -- choice.
    --
    -- >>> :{
    --   (flip runFresh "x" $ do
    --     a <- simpleFresh ()
    --     b <- simpleFresh ()
    --     chooseFresh [[a],[a,b],[a,a,b]]) :: UnionM [SymBool]
    -- :}
    -- UMrg (If x@2 (Single [x@0]) (If x@3 (Single [x@0,x@1]) (Single [x@0,x@0,x@1])))

    -- ** Symbolic Generation Context
    FreshIndex (..),
    FreshIdent (..),
    name,
    nameWithInfo,
    FileLocation (..),
    nameWithLoc,

    -- ** Symbolic Generation Monad
    MonadFresh (..),
    Fresh,
    FreshT,
    runFresh,
    runFreshT,

    -- ** Symbolic Generation Class
    GenSym (..),
    GenSymSimple (..),
    genSym,
    genSymSimple,

    -- ** Symbolic Generation Class Derivation
    derivedNoSpecFresh,
    derivedNoSpecSimpleFresh,
    derivedSameShapeSimpleFresh,

    -- ** Symbolic choice
    gchooseFresh,
    gchooseSimpleFresh,
    gchooseUnionFresh,
    gchoose,
    gchooseSimple,
    gchooseUnion,

    -- ** Useful specifications
    EnumGenBound (..),
    EnumGenUpperBound (..),
    ListSpec (..),
    SimpleListSpec (..),

    -- * Error Handling

    -- |
    -- Grisette supports using 'Control.Monad.Except.ExceptT' to handle errors,
    -- and provides the @mrg*@ variants for the combinators in "Grisette.Lib.Mtl",
    -- for example, 'Grisette.Lib.Control.Monad.Except.mrgThrowError'.
    --
    -- >>> import Control.Monad.Except
    -- >>> import Grisette.Lib.Mtl
    -- >>> mrgThrowError AssertionError :: ExceptT AssertionError UnionM ()
    -- ExceptT (UMrg (Single (Left AssertionError)))
    --
    -- You can define your own error types, and reason about them with the
    -- solver APIs.
    --
    -- >>> :set -XDerivingVia -XDeriveGeneric -XDerivingStrategies -XLambdaCase
    -- >>> import GHC.Generics
    -- >>> import Grisette.Backend.SBV
    -- >>> :{
    --   data Error = Error1 | Error2 | Error3
    --     deriving (Show, Generic)
    --     deriving (GMergeable SymBool) via Default Error
    -- :}
    --
    -- >>> let [a,b,c] = ["a","b","c"] :: [SymBool]
    -- >>> res = mrgIf a (throwError Error1) (mrgIf b (return c) (throwError Error2)) :: ExceptT Error UnionM SymBool
    -- >>> res
    -- ExceptT (UMrg (If (|| a (! b)) (If a (Single (Left Error1)) (Single (Left Error2))) (Single (Right c))))
    -- >>> solveExcept (UnboundedReasoning z3) (\case Left _ -> conc False; Right x -> x) res
    -- Right (Model {a -> False :: Bool, b -> True :: Bool, c -> True :: Bool})
    --
    -- The solver call in the above example means that we want the solver to
    -- find the conditions under which no error is thrown, and the result is
    -- true. For more details, please refer to the
    -- [documentation of the solver APIs](#solver).
    --
    -- For those who prefer to encode errors as assertions and assumptions,
    -- we provide the 'symAssert' and 'symAssume' functions. These functions
    -- relies on the 'TransformError' type class to transform the assertions
    -- and assumptions to the user-defined error type.
    -- See their documentation for details.

    -- | #errors#

    -- ** Predefined errors
    AssertionError (..),
    VerificationConditions (..),

    -- ** Error transformation
    TransformError (..),
    symAssert,
    symAssume,
    symAssertTransformableError,
    symThrowTransformableError,

    -- ** Simulate CBMC error handling
    CBMCEither (..),
    CBMCExceptT (..),
    cbmcExcept,
    mapCBMCExceptT,
    withCBMCExceptT,

    -- * Solver backend

    -- | #solver#

    -- | Grisette abstracts the solver backend with the 'Solver' type class,
    -- and the most basic solver call is the 'solve' function.
    --
    -- In the following code, we will search for the integer solutions to two
    -- equation systems.
    -- The first equation system, as shown below, has the solution @(x, y) = (13, -7)@.
    --
    -- \[
    --   \left\{
    --     \begin{aligned}
    --       x + y &= 6 \\
    --       x - y &= 20
    --     \end{aligned}
    --   \right.
    -- \]
    --
    -- The second equation system, as shown below, has no integer solutions.
    --
    -- \[
    --   \left\{
    --     \begin{aligned}
    --       x + y &= 6 \\
    --       x - y &= 19
    --     \end{aligned}
    --   \right.
    -- \]
    --
    -- >>> import Grisette.IR.SymPrim
    -- >>> import Grisette.Backend.SBV
    -- >>> let x = "x" :: SymInteger
    -- >>> let y = "y" :: SymInteger
    -- >>> solve (UnboundedReasoning z3) (x + y ==~ 6 &&~ x - y ==~ 20)
    -- Right (Model {x -> 13 :: Integer, y -> -7 :: Integer})
    -- >>> solve (UnboundedReasoning z3) (x + y ==~ 6 &&~ x - y ==~ 19)
    -- Left Unsat
    --
    -- The first parameter of 'solve' is the solver configuration.
    -- Here it means that we should not perform any approximation, and should
    -- use the Z3 solver. For more details, see the documentation of
    -- the [grisette-backend-sbv](https://hackage.haskell.org/package/grisette-backend-sbv) package.
    --
    -- The second parameter is the formula to be solved. With the
    -- [grisette-backend-sbv](https://hackage.haskell.org/package/grisette-backend-sbv) backend, it have the type @SymBool@.
    --
    -- The 'solve' function would return a model if the formula is satisfiable.
    -- The model is a mapping from symbolic variables to concrete values,
    -- as shown in the following example.
    --
    -- > Right (Model {x -> 13 :: Integer, y -> -7 :: Integer})
    --
    -- This model maps x to 13, and y to -7. With this model, we can then
    -- evaluate symbolic values. The following code evaluates the product of
    -- x and y under the solution of the equation system.
    --
    -- >>> Right m <- solve (UnboundedReasoning z3) (x + y ==~ 6 &&~ x - y ==~ 20)
    -- >>> evaluateSym False m (x * y)
    -- -91
    --
    -- You may notice that the first argument to the 'evaluateSym' function is
    -- a Boolean value 'False'. This argument controls whether the evaluation
    -- should assign a default value to the symbolic constants that does not
    -- appear in the model. When the argument is 'False', the evaluation would
    -- preserve any symbolic constants that does not appear in the model, and
    -- partially evaluate the expression. When the argument is 'True', the
    -- evaluation would assign a default value to the symbolic constants that
    -- does not appear in the model, e.g., 0 for integers, and the evaluation
    -- result would become a concrete value -91.
    --
    -- >>> let z = "z" :: SymInteger
    -- >>> evaluateSym False m (x * y + z)
    -- (+ -91 z)
    -- >>> evaluateSym True m (x * y + z)
    -- -91
    --
    -- Grisette also provides convenient functions to solve problems with error
    -- handling. The lambda case function used in the following code means that
    -- we would like the solver to find path that would not lead to an error.
    -- This is done by mapping left values (failed paths) to false, and right
    -- values (successful paths) to true.
    --
    -- The following example finds bugs in a program in the hard way. It is an
    -- overkill for such a simple program, but it is a good example to show how
    -- to use Grisette to solve problems with error handling.
    --
    -- We can first define the error type used in the program.
    --
    -- >>> :set -XLambdaCase -XDeriveGeneric -XDerivingStrategies -XDerivingVia
    -- >>> import Control.Monad.Except
    -- >>> import Control.Exception
    -- >>> import GHC.Generics
    -- >>> :{
    -- data Error = Arith | Assert
    --   deriving (Show, Generic)
    --   deriving (GMergeable SymBool, GSEq SymBool) via (Default Error)
    -- :}
    --
    -- Then we define how to transform the generic errors to the error type.
    --
    -- >>> :{
    --   instance TransformError ArithException Error where
    --     transformError _ = Arith
    --   instance TransformError AssertionError Error where
    --     transformError _ = Assert
    -- :}
    --
    -- Then we can perform the symbolic evaluation. The `divs` function throws
    -- 'ArithException' when the divisor is 0, which would be transformed to
    -- @Arith@, and the `symAssert` function would throw 'AssertionError' when
    -- the condition is false, which would be transformed to @Assert@.
    --
    -- >>> let x = "x" :: SymInteger
    -- >>> let y = "y" :: SymInteger
    -- >>> :{
    --   -- equivalent concrete program:
    --   -- let x = x `div` y
    --   -- if z > 0 then assert (x >= y) else return ()
    --   res :: ExceptT Error UnionM ()
    --   res = do
    --     z <- x `divs` y
    --     mrgIf (z >~ 0) (symAssert (x >=~ y)) (return ())
    -- :}
    --
    -- Then we can ask the solver to find a counter-example that would lead to
    -- an assertion violation error, but do not trigger the division by zero
    -- error.
    -- This can be done by asking the solver to find a path that produce
    -- @Left Assert@.
    --
    -- >>> res
    -- ExceptT (UMrg (If (|| (= y 0) (&& (< 0 (div x y)) (! (<= y x)))) (If (= y 0) (Single (Left Arith)) (Single (Left Assert))) (Single (Right ()))))
    --
    -- > >>> solveExcept (UnboundedReasoning z3) (==~ Left Assert) res
    -- > Right (Model {x -> -6 :: Integer, y -> -3 :: Integer}) -- possible output
    --
    -- Grisette also provide implementation for counter-example guided inductive
    -- synthesis (CEGIS) algorithm. See the documentation for 'CEGISSolver' for
    -- more details.

    -- ** Solver interface
    Solver (..),
    UnionWithExcept (..),
    solveExcept,
    solveMultiExcept,

    -- ** Counter-example Guided Inductive Synthesis (CEGIS)
    CEGISSolver (..),
    CEGISCondition (..),
    cegisPostCond,
    cegisPrePost,
    cegis,
    cegisExcept,
    cegisExceptStdVC,
    cegisExceptVC,
    cegisExceptMultiInputs,
    cegisExceptStdVCMultiInputs,
    cegisExceptVCMultiInputs,

    -- ** Symbolic constant extraction

    -- Grisette supports the extraction of the symbolic constant symbols from a
    -- symbolic value. This is useful for manipulating the models returned by
    -- the solver. The builtin CEGIS procedure relies on this.
    SymbolSetOps (..),
    SymbolSetRep (..),
    GExtractSymbolics (..),

    -- ** Evaluation with a model

    -- |
    -- When given a satisfiable formula, a solver can return a model that specifies
    -- the concrete assignments of the variables in the formula to make the formula
    -- true. We can use this model to evaluate some symbolic values by substituting
    -- the symbolic constants with the concrete assignments.
    ModelOps (..),
    ModelRep (..),
    GEvaluateSym (..),
    gevaluateSymToCon,

    -- ** Substitution of a symbol
    GSubstituteSym (..),
    GSubstituteSym' (..),
    GSubstituteSymSymbol (..),

    -- * Type Class Derivation
    Default (..),
    Default1 (..),

    -- * Utilities

    -- ** Memoization
    htmemo,
    htmemo2,
    htmemo3,
    htmup,
    htmemoFix,

    -- ** Bundled Constructor Wrappers
    uTrue,
    uFalse,
    uunit,
    uTuple2,
    uTuple3,
    uJust,
    uNothing,
    uLeft,
    uRight,
    uInL,
    uInR,
    uAssertionViolation,
    uAssumptionViolation,
  )
where

import Generics.Deriving (Default (..), Default1 (..))
import Grisette.Core.BuiltinUnionMWrappers
import Grisette.Core.Control.Exception
import Grisette.Core.Control.Monad.CBMCExcept
import Grisette.Core.Control.Monad.Union
import Grisette.Core.Control.Monad.UnionMBase
import Grisette.Core.Data.Class.BitVector
import Grisette.Core.Data.Class.Bool
import Grisette.Core.Data.Class.CEGISSolver
import Grisette.Core.Data.Class.Error
import Grisette.Core.Data.Class.Evaluate
import Grisette.Core.Data.Class.ExtractSymbolics
import Grisette.Core.Data.Class.Function
import Grisette.Core.Data.Class.GenSym
import Grisette.Core.Data.Class.Integer
import Grisette.Core.Data.Class.Mergeable
import Grisette.Core.Data.Class.ModelOps
import Grisette.Core.Data.Class.SOrd
import Grisette.Core.Data.Class.SimpleMergeable
import Grisette.Core.Data.Class.Solvable
import Grisette.Core.Data.Class.Solver
import Grisette.Core.Data.Class.Substitute
import Grisette.Core.Data.Class.ToCon
import Grisette.Core.Data.Class.ToSym
import Grisette.Core.Data.FileLocation
import Grisette.Core.Data.MemoUtils
import Grisette.Core.TH

-- $setup
-- >>> import Grisette.Core
-- >>> import Grisette.Lib.Base
-- >>> import Grisette.IR.SymPrim
-- >>> :set -XDataKinds
-- >>> :set -XBinaryLiterals
-- >>> :set -XFlexibleContexts
-- >>> :set -XFlexibleInstances
-- >>> :set -XFunctionalDependencies<|MERGE_RESOLUTION|>--- conflicted
+++ resolved
@@ -570,39 +570,24 @@
     makeUnionMWrapper',
     liftToGMonadUnion,
 
-<<<<<<< HEAD
     -- *** Merging
 
     -- **** Mergeable
     GMergeable (..),
     GMergeable1 (..),
-    gmergingStrategy1,
+    grootStrategy1,
     GMergeable2 (..),
-    gmergingStrategy2,
+    grootStrategy2,
     GMergeable3 (..),
-    gmergingStrategy3,
-
+    grootStrategy3,
+    
     -- **** Merging strategy
     GMergingStrategy (..),
-    derivedGMergingStrategy,
+    derivedGRootStrategy,
 
     -- **** Manual merging strategy construction
     gwrapStrategy,
     gproduct2Strategy,
-=======
-    -- * Merging
-    GMergingStrategy (..),
-    derivedGRootStrategy,
-    gwrapStrategy,
-    gproduct2Strategy,
-    GMergeable (..),
-    GMergeable1 (..),
-    GMergeable2 (..),
-    GMergeable3 (..),
-    grootStrategy1,
-    grootStrategy2,
-    grootStrategy3,
->>>>>>> a5587e23
     DynamicSortedIdx (..),
     StrategyList (..),
     gbuildStrategyList,
