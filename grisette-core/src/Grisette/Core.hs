--- conflicted
+++ resolved
@@ -617,51 +617,11 @@
     pattern IfU,
     GMonadUnion,
     simpleMerge,
-<<<<<<< HEAD
-    (#~),
-=======
     onUnion,
     onUnion2,
     onUnion3,
     onUnion4,
-    {-
-    mrgReturnWithStrategy,
-    mrgBindWithStrategy,
-    mrgReturn,
-    (>>=~),
-    -}
-
-    {-
-        -- * Wrapped Monadic Combinators with GMergeable Knowledge Propagaion
-        mrgFoldM,
-        (>>~),
-        mrgMzero,
-        mrgMplus,
-        mrgFmap,
-
-        mrgFoldlM,
-        mrgFoldrM,
-        mrgTraverse_,
-        mrgFor_,
-        mrgMapM_,
-        mrgForM_,
-        mrgSequence_,
-        mrgMsum,
-
-        mrgTraverse,
-        mrgSequenceA,
-        mrgFor,
-        mrgMapM,
-        mrgForM,
-        mrgSequence,
-
-        mrgLift,
-        mrgThrowError,
-        mrgCatchError,
-        -}
-
-    -- * Standard Errors
->>>>>>> ff4915d7
+    (#~),
 
     -- * Conversion between Concrete and Symbolic values
     ToCon (..),
