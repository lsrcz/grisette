{-# LANGUAGE ConstraintKinds #-}
{-# LANGUAGE DataKinds #-}
{-# LANGUAGE DeriveAnyClass #-}
{-# LANGUAGE DeriveGeneric #-}
{-# LANGUAGE DeriveLift #-}
{-# LANGUAGE FlexibleContexts #-}
{-# LANGUAGE FlexibleInstances #-}
{-# LANGUAGE FunctionalDependencies #-}
{-# LANGUAGE GADTs #-}
{-# LANGUAGE PolyKinds #-}
{-# LANGUAGE RankNTypes #-}
{-# LANGUAGE ScopedTypeVariables #-}
{-# LANGUAGE Trustworthy #-}
{-# LANGUAGE TypeFamilies #-}
{-# LANGUAGE UndecidableInstances #-}

-- |
-- Module      :   Grisette.Core.Data.Class.Solver
-- Copyright   :   (c) Sirui Lu 2021-2022
-- License     :   BSD-3-Clause (see the LICENSE file)
--
-- Maintainer  :   siruilu@cs.washington.edu
-- Stability   :   Experimental
-- Portability :   GHC only
module Grisette.Core.Data.Class.Solver
  ( -- * Note for the examples

    --

    -- | This module does not contain the implementation for solvable (see "Grisette.Core#solvable")
    -- types, and the examples in this module rely on the implementations in
    -- the [grisette-symir](https://hackage.haskell.org/package/grisette-symir/)
    -- and [grisette-backend-sbv](https://hackage.haskell.org/package/grisette-backend-sbv) packages,
    -- which provides the solvable type and the solver backend implementations,
    -- respectively.
    --
    -- The examples also assumes a [z3](https://github.com/Z3Prover/z3) solver available in @PATH@.

    -- * Union with exceptions
    UnionWithExcept (..),

    -- * Solver interfaces
    Solver (..),
    solveExcept,
    solveMultiExcept,
  )
where

import Control.DeepSeq
import Control.Monad.Except
import Data.Hashable
import Generics.Deriving
import Grisette.Core.Control.Exception
import Grisette.Core.Data.Class.Bool
import Grisette.Core.Data.Class.Evaluate
import Grisette.Core.Data.Class.ExtractSymbolics
import Grisette.Core.Data.Class.SimpleMergeable
import Grisette.Core.Data.Class.Solvable
import Language.Haskell.TH.Syntax

data SolveInternal = SolveInternal deriving (Eq, Show, Ord, Generic, Hashable, Lift, NFData)

-- $setup
-- >>> import Grisette.Core
-- >>> import Grisette.IR.SymPrim
-- >>> import Grisette.Backend.SBV
-- >>> :set -XOverloadedStrings

-- | A solver interface.
class
  (SymBoolOp bool, GEvaluateSym model bool) =>
  Solver config bool failure model
    | config -> bool failure model
  where
  -- | Solve a single formula. Find an assignment to it to make it true.
  --
  -- >>> solve (UnboundedReasoning z3) ("a" &&~ ("b" :: SymInteger) ==~ 1)
  -- Right (Model {a -> True :: Bool, b -> 1 :: Integer})
  -- >>> solve (UnboundedReasoning z3) ("a" &&~ nots "a")
  -- Left Unsat
  solve ::
    -- | solver configuration
    config ->
    -- | formula to solve, the solver will try to make it true
    bool ->
    IO (Either failure model)

  -- | Solve a single formula while returning multiple models to make it true.
  -- The maximum number of desired models are given.
  --
  -- > >>> solveMulti (UnboundedReasoning z3) 4 ("a" ||~ "b")
  -- > [Model {a -> True :: Bool, b -> False :: Bool},Model {a -> False :: Bool, b -> True :: Bool},Model {a -> True :: Bool, b -> True :: Bool}]
  solveMulti ::
    -- | solver configuration
    config ->
    -- | maximum number of models to return
    Int ->
    -- | formula to solve, the solver will try to make it true
    bool ->
    IO [model]

  -- | Solve a single formula while returning multiple models to make it true.
  -- All models are returned.
  --
  -- > >>> solveAll (UnboundedReasoning z3) ("a" ||~ "b")
  -- > [Model {a -> True :: Bool, b -> False :: Bool},Model {a -> False :: Bool, b -> True :: Bool},Model {a -> True :: Bool, b -> True :: Bool}]
  solveAll ::
    -- | solver configuration
    config ->
    -- | formula to solve, the solver will try to make it true
    bool ->
    IO [model]

-- | A class that abstracts the union-like structures that contains exceptions.
class UnionWithExcept t u e v | t -> u e v where
  -- | Extract a union of exceptions and values from the structure.
  extractUnionExcept :: t -> u (Either e v)

instance UnionWithExcept (ExceptT e u v) u e v where
  extractUnionExcept = runExceptT

-- |
-- Solver procedure for programs with error handling.
--
-- >>> :set -XLambdaCase
-- >>> import Control.Monad.Except
-- >>> let x = "x" :: SymInteger
-- >>> :{
--   res :: ExceptT AssertionError UnionM ()
--   res = do
--     symAssert $ x >~ 0       -- constrain that x is positive
--     symAssert $ x <~ 2       -- constrain that x is less than 2
-- :}
--
-- >>> :{
--   translate (Left _) = conc False -- errors are not desirable
--   translate _ = conc True         -- non-errors are desirable
-- :}
--
-- >>> solveExcept (UnboundedReasoning z3) translate res
-- Right (Model {x -> 1 :: Integer})
solveExcept ::
  ( UnionWithExcept t u e v,
    GUnionPrjOp bool u,
    Functor u,
    SymBoolOp bool,
    Solver config bool failure model
  ) =>
  -- | solver configuration
  config ->
  -- | mapping the results to symbolic boolean formulas, the solver would try to find a model to make the formula true
  (Either e v -> bool) ->
  -- | the program to be solved, should be a union of exception and values
  t ->
  IO (Either failure model)
<<<<<<< HEAD
solveExcept config f v = solve config (getSingle $ f <$> extractUnionExcept v)
=======
solveExcept config f v = solveFormula config (simpleMerge $ f <$> extractUnionExcept v)
>>>>>>> a4e8cdc4

-- |
-- Solver procedure for programs with error handling. Would return multiple
-- models if possible.
solveMultiExcept ::
  ( UnionWithExcept t u e v,
    GUnionPrjOp bool u,
    Functor u,
    SymBoolOp bool,
    Solver config bool failure model
  ) =>
  -- | solver configuration
  config ->
  -- | maximum number of models to return
  Int ->
  -- | mapping the results to symbolic boolean formulas, the solver would try to find a model to make the formula true
  (Either e v -> bool) ->
  -- | the program to be solved, should be a union of exception and values
  t ->
  IO [model]
<<<<<<< HEAD
solveMultiExcept config n f v = solveMulti config n (getSingle $ f <$> extractUnionExcept v)
=======
solveMultiExcept config n f v = solveFormulaMulti config n (simpleMerge $ f <$> extractUnionExcept v)
>>>>>>> a4e8cdc4
<|MERGE_RESOLUTION|>--- conflicted
+++ resolved
@@ -153,11 +153,7 @@
   -- | the program to be solved, should be a union of exception and values
   t ->
   IO (Either failure model)
-<<<<<<< HEAD
-solveExcept config f v = solve config (getSingle $ f <$> extractUnionExcept v)
-=======
-solveExcept config f v = solveFormula config (simpleMerge $ f <$> extractUnionExcept v)
->>>>>>> a4e8cdc4
+solveExcept config f v = solve config (simpleMerge $ f <$> extractUnionExcept v)
 
 -- |
 -- Solver procedure for programs with error handling. Would return multiple
@@ -178,8 +174,4 @@
   -- | the program to be solved, should be a union of exception and values
   t ->
   IO [model]
-<<<<<<< HEAD
-solveMultiExcept config n f v = solveMulti config n (getSingle $ f <$> extractUnionExcept v)
-=======
-solveMultiExcept config n f v = solveFormulaMulti config n (simpleMerge $ f <$> extractUnionExcept v)
->>>>>>> a4e8cdc4
+solveMultiExcept config n f v = solveMulti config n (simpleMerge $ f <$> extractUnionExcept v)