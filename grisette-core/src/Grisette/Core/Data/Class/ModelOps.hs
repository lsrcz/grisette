{-# LANGUAGE FlexibleInstances #-}
{-# LANGUAGE FunctionalDependencies #-}
{-# LANGUAGE RankNTypes #-}
{-# LANGUAGE Trustworthy #-}
{-# LANGUAGE TypeFamilies #-}

-- |
-- Module      :   Grisette.Core.Data.Class.ModelOps
-- Copyright   :   (c) Sirui Lu 2021-2022
-- License     :   BSD-3-Clause (see the LICENSE file)
--
-- Maintainer  :   siruilu@cs.washington.edu
-- Stability   :   Experimental
-- Portability :   GHC only
module Grisette.Core.Data.Class.ModelOps
  ( -- * Note for the examples

    --

    -- | This module does not contain actual implementation for symbolic primitive types, and
    -- the examples in this module cannot be executed solely with @grisette-core@ package.
    -- They rely on the implementation in @grisette-symir@ package.

    -- * Model and symbolic set operations
    SymbolSetOps (..),
    SymbolSetRep (..),
    ModelOps (..),
    ModelRep (..),
  )
where

import Data.Hashable
import Data.Kind
import Data.Typeable

-- $setup
-- >>> import Grisette.Core
-- >>> import Grisette.IR.SymPrim

-- | The operations on symbolic constant sets
--
-- Note that symbolic constants with different types are considered different.
--
-- >>> let aBool = "a" :: TypedSymbol Bool
-- >>> let bBool = "b" :: TypedSymbol Bool
-- >>> let cBool = "c" :: TypedSymbol Bool
-- >>> let aInteger = "a" :: TypedSymbol Integer
-- >>> emptySet :: SymbolSet
-- SymbolSet {}
-- >>> containsSymbol aBool (buildSymbolSet aBool :: SymbolSet)
-- True
-- >>> containsSymbol bBool (buildSymbolSet aBool :: SymbolSet)
-- False
-- >>> insertSymbol aBool (buildSymbolSet aBool :: SymbolSet)
-- SymbolSet {a :: Bool}
-- >>> insertSymbol aInteger (buildSymbolSet aBool :: SymbolSet)
-- SymbolSet {a :: Bool, a :: Integer}
-- >>> let abSet = buildSymbolSet (aBool, bBool) :: SymbolSet
-- >>> let acSet = buildSymbolSet (aBool, cBool) :: SymbolSet
-- >>> intersectionSet abSet acSet
-- SymbolSet {a :: Bool}
-- >>> unionSet abSet acSet
-- SymbolSet {a :: Bool, b :: Bool, c :: Bool}
-- >>> differenceSet abSet acSet
-- SymbolSet {b :: Bool}
class
  Monoid symbolSet =>
  SymbolSetOps symbolSet (typedSymbol :: Type -> Type)
    | symbolSet -> typedSymbol
  where
  -- | Construct an empty set
  emptySet :: symbolSet
<<<<<<< HEAD

  -- | Check if the set contains the given symbol
=======
  isEmptySet :: symbolSet -> Bool
>>>>>>> c19f0f1f
  containsSymbol :: forall a. typedSymbol a -> symbolSet -> Bool

  -- | Insert a symbol into the set
  insertSymbol :: forall a. typedSymbol a -> symbolSet -> symbolSet

  -- | Set intersection
  intersectionSet :: symbolSet -> symbolSet -> symbolSet

  -- | Set union
  unionSet :: symbolSet -> symbolSet -> symbolSet

  -- | Set difference
  differenceSet :: symbolSet -> symbolSet -> symbolSet

-- | A type class for building a symbolic constant set manually from a symbolic
-- constant set representation
--
-- >>> buildSymbolSet ("a" :: TypedSymbol Bool, "b" :: TypedSymbol Bool) :: SymbolSet
-- SymbolSet {a :: Bool, b :: Bool}
class
  SymbolSetOps symbolSet typedSymbol =>
  SymbolSetRep rep symbolSet (typedSymbol :: * -> *)
  where
  -- | Build a symbolic constant set
  buildSymbolSet :: rep -> symbolSet

-- | The operations on Models.
--
-- Note that symbolic constants with different types are considered different.
--
-- >>> let aBool = "a" :: TypedSymbol Bool
-- >>> let bBool = "b" :: TypedSymbol Bool
-- >>> let cBool = "c" :: TypedSymbol Bool
-- >>> let aInteger = "a" :: TypedSymbol Integer
-- >>> emptyModel :: Model
-- Model {}
-- >>> valueOf aBool (buildModel (aBool ::= True) :: Model)
-- Just True
-- >>> valueOf bBool (buildModel (aBool ::= True) :: Model)
-- Nothing
-- >>> insertValue bBool False (buildModel (aBool ::= True) :: Model)
-- Model {a -> True :: Bool, b -> False :: Bool}
-- >>> let abModel = buildModel (aBool ::= True, bBool ::= False) :: Model
-- >>> let acSet = buildSymbolSet (aBool, cBool) :: SymbolSet
-- >>> exceptFor acSet abModel
-- Model {b -> False :: Bool}
-- >>> restrictTo acSet abModel
-- Model {a -> True :: Bool}
-- >>> extendTo acSet abModel
-- Model {a -> True :: Bool, b -> False :: Bool, c -> False :: Bool}
-- >>> exact acSet abModel
-- Model {a -> True :: Bool, c -> False :: Bool}
class
  SymbolSetOps symbolSet typedSymbol =>
  ModelOps model symbolSet typedSymbol
    | model -> symbolSet typedSymbol
  where
  -- | Construct an empty model
  emptyModel :: model
<<<<<<< HEAD

  -- | Extract the assigned value for a given symbolic constant
=======
  isEmptyModel :: model -> Bool
>>>>>>> c19f0f1f
  valueOf :: typedSymbol t -> model -> Maybe t

  -- | Insert an assignment into the model
  insertValue :: typedSymbol t -> t -> model -> model

  -- | Returns a model that removed all the assignments for the symbolic
  -- constants in the set
  exceptFor :: symbolSet -> model -> model

  -- | Returns a model that only keeps the assignments for the symbolic
  -- constants in the set
  restrictTo :: symbolSet -> model -> model

  -- | Returns a model that extends the assignments for the symbolic constants
  -- in the set by assigning default values to them
  extendTo :: symbolSet -> model -> model

  -- | Returns a model that contains the assignments for exactly the symbolic
  -- constants in the set by removing assignments for the symbolic constants that
  -- are not in the set and add assignments for the missing symbolic constants
  -- by assigning default values to them.
  exact :: symbolSet -> model -> model
  exact s = restrictTo s . extendTo s

-- | A type class for building a model manually from a model representation
class ModelOps model symbolSet typedSymbol => ModelRep rep model symbolSet (typedSymbol :: * -> *) where
  -- | Build a model
  -- >>> let aBool = "a" :: TypedSymbol Bool
  -- >>> let bBool = "b" :: TypedSymbol Bool
  -- >>> buildModel (aBool ::= True, bBool ::= False) :: Model
  -- Model {a -> True :: Bool, b -> False :: Bool}
  buildModel :: rep -> model<|MERGE_RESOLUTION|>--- conflicted
+++ resolved
@@ -70,12 +70,11 @@
   where
   -- | Construct an empty set
   emptySet :: symbolSet
-<<<<<<< HEAD
+
+  -- | Check if the set is empty
+  isEmptySet :: symbolSet -> Bool
 
   -- | Check if the set contains the given symbol
-=======
-  isEmptySet :: symbolSet -> Bool
->>>>>>> c19f0f1f
   containsSymbol :: forall a. typedSymbol a -> symbolSet -> Bool
 
   -- | Insert a symbol into the set
@@ -135,12 +134,11 @@
   where
   -- | Construct an empty model
   emptyModel :: model
-<<<<<<< HEAD
+
+  -- | Check if the model is empty
+  isEmptyModel :: model -> Bool
 
   -- | Extract the assigned value for a given symbolic constant
-=======
-  isEmptyModel :: model -> Bool
->>>>>>> c19f0f1f
   valueOf :: typedSymbol t -> model -> Maybe t
 
   -- | Insert an assignment into the model
