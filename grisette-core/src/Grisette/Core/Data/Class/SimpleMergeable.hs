--- conflicted
+++ resolved
@@ -185,7 +185,7 @@
 
   -- | Merge the contents with some merge strategy.
   --
-  -- >>> mergeWithStrategy gmergingStrategy $ unionIf "a" (single "b") (single "c") :: UnionM SymInteger
+  -- >>> mergeWithStrategy grootStrategy $ unionIf "a" (single "b") (single "c") :: UnionM SymInteger
   -- UMrg (Single (ite a b c))
   --
   -- __Note:__ Be careful to call this directly in your code.
@@ -199,7 +199,7 @@
 
   -- | Symbolic @if@ control flow with the result merged with some merge strategy.
   --
-  -- >>> mrgIfWithStrategy gmergingStrategy "a" (mrgSingle "b") (single "c") :: UnionM SymInteger
+  -- >>> mrgIfWithStrategy grootStrategy "a" (mrgSingle "b") (single "c") :: UnionM SymInteger
   -- UMrg (Single (ite a b c))
   --
   -- __Note:__ Be careful to call this directly in your code.
@@ -215,7 +215,7 @@
 
   -- | Wrap a single value in the union and capture the 'GMergeable' knowledge.
   --
-  -- >>> mrgSingleWithStrategy gmergingStrategy "a" :: UnionM SymInteger
+  -- >>> mrgSingleWithStrategy grootStrategy "a" :: UnionM SymInteger
   -- UMrg (Single a)
   --
   -- __Note:__ Be careful to call this directly in your code.
@@ -231,42 +231,30 @@
 
 -- | Symbolic @if@ control flow with the result merged with the type's root merge strategy.
 --
-<<<<<<< HEAD
--- Equivalent to @'mrgIfWithStrategy' 'gmergingStrategy'@.
+-- Equivalent to @'mrgIfWithStrategy' 'grootStrategy'@.
 --
 -- >>> mrgIf "a" (single "b") (single "c") :: UnionM SymInteger
 -- UMrg (Single (ite a b c))
-=======
--- | Equivalent to @mrgIfWithStrategy grootStrategy@.
->>>>>>> a5587e23
 mrgIf :: (GUnionLike bool u, GMergeable bool a) => bool -> u a -> u a -> u a
 mrgIf = mrgIfWithStrategy grootStrategy
 {-# INLINE mrgIf #-}
 
 -- | Merge the contents with the type's root merge strategy.
 --
-<<<<<<< HEAD
--- Equivalent to @'mergeWithStrategy' 'gmergingStrategy'@.
+-- Equivalent to @'mergeWithStrategy' 'grootStrategy'@.
 --
 -- >>> merge $ unionIf "a" (single "b") (single "c") :: UnionM SymInteger
 -- UMrg (Single (ite a b c))
-=======
--- | Equivalent to @mergeWithStrategy grootStrategy@.
->>>>>>> a5587e23
 merge :: (GUnionLike bool u, GMergeable bool a) => u a -> u a
 merge = mergeWithStrategy grootStrategy
 {-# INLINE merge #-}
 
 -- | Wrap a single value in the type and propagate the type's root merge strategy.
 --
-<<<<<<< HEAD
--- Equivalent to @'mrgSingleWithStrategy' 'gmergingStrategy'@.
+-- Equivalent to @'mrgSingleWithStrategy' 'grootStrategy'@.
 --
 -- >>> mrgSingle "a" :: UnionM SymInteger
 -- UMrg (Single a)
-=======
--- | Equivalent to @mrgSingleWithStrategy grootStrategy@.
->>>>>>> a5587e23
 mrgSingle :: (GUnionLike bool u, GMergeable bool a) => a -> u a
 mrgSingle = mrgSingleWithStrategy grootStrategy
 {-# INLINE mrgSingle #-}
