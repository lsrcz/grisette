{-# LANGUAGE CPP #-}
{-# LANGUAGE DefaultSignatures #-}
{-# LANGUAGE DerivingVia #-}
{-# LANGUAGE FlexibleContexts #-}
{-# LANGUAGE FlexibleInstances #-}
{-# LANGUAGE GADTs #-}
{-# LANGUAGE InstanceSigs #-}
{-# LANGUAGE MultiParamTypeClasses #-}
{-# LANGUAGE PatternSynonyms #-}
{-# LANGUAGE QuantifiedConstraints #-}
{-# LANGUAGE RankNTypes #-}
{-# LANGUAGE ScopedTypeVariables #-}
{-# LANGUAGE TemplateHaskellQuotes #-}
{-# LANGUAGE Trustworthy #-}
{-# LANGUAGE TupleSections #-}
{-# LANGUAGE TypeApplications #-}
{-# LANGUAGE TypeOperators #-}
{-# LANGUAGE UndecidableInstances #-}

-- |
-- Module      :   Grisette.Core.Data.Class.GenSym
-- Copyright   :   (c) Sirui Lu 2021-2022
-- License     :   BSD-3-Clause (see the LICENSE file)
--
-- Maintainer  :   siruilu@cs.washington.edu
-- Stability   :   Experimental
-- Portability :   GHC only
module Grisette.Core.Data.Class.GenSym
  ( -- * Note for the examples

    --

    -- | This module does not contain the implementation for solvable (see "Grisette.Core#solvable")
    -- types, and the examples in this module rely on the implementations in
    -- the [grisette-symir](https://hackage.haskell.org/package/grisette-symir) package.

    -- * Indices and identifiers for fresh symbolic value generation
    FreshIndex (..),
    FreshIdent (..),
    name,
    nameWithInfo,

    -- * Monad for fresh symbolic value generation
    MonadFresh (..),
    FreshT,
    Fresh,
    runFreshT,
    runFresh,

    -- * Symbolic value generation
    GenSym (..),
    GenSymSimple (..),
    genSym,
    genSymSimple,
    derivedNoSpecFresh,
    derivedNoSpecSimpleFresh,
    derivedSameShapeSimpleFresh,

    -- * Symbolic choices
    gchooseFresh,
    gchooseSimpleFresh,
    gchooseUnionFresh,
    gchoose,
    gchooseSimple,
    gchooseUnion,

    -- * Some common GenSym specifications
    ListSpec (..),
    SimpleListSpec (..),
    EnumGenBound (..),
    EnumGenUpperBound (..),
  )
where

import Control.DeepSeq
import Control.Monad.Except
import Control.Monad.Identity
import Control.Monad.Signatures
import Control.Monad.Trans.Maybe
import Data.Bifunctor
import qualified Data.ByteString as B
import Data.Hashable
import Data.Int
import Data.String
import Data.Typeable
import Data.Word
import Generics.Deriving hiding (index)
import Grisette.Core.Control.Monad.Union
import Grisette.Core.Data.Class.Bool
import Grisette.Core.Data.Class.Mergeable
import Grisette.Core.Data.Class.SimpleMergeable
import Language.Haskell.TH.Syntax hiding (lift)

-- $setup
-- >>> import Grisette.Core
-- >>> import Grisette.IR.SymPrim
-- >>> :set -XOverloadedStrings
-- >>> :set -XTypeApplications

-- | Index type used for 'GenSym'.
--
-- To generate fresh variables, a monadic stateful context will be maintained.
-- The index should be increased every time a new symbolic constant is
-- generated.
newtype FreshIndex = FreshIndex Int
  deriving (Show)
  deriving (Eq, Ord, Num) via Int

instance (SymBoolOp bool) => GMergeable bool FreshIndex where
  grootStrategy = SimpleStrategy $ \_ t f -> max t f

instance (SymBoolOp bool) => GSimpleMergeable bool FreshIndex where
  gmrgIte _ = max

-- | Identifier type used for 'GenSym'
--
-- The constructor is hidden intentionally.
-- You can construct an identifier by:
--
--   * a raw name
--
--     The following two expressions will refer to the same identifier (the
--     solver won't distinguish them and would assign the same value to them).
--     The user may need to use unique names to avoid unintentional identifier
--     collision.
--
--     >>> name "a"
--     a
--
--     >>> "a" :: FreshIdent -- available when OverloadedStrings is enabled
--     a
--
--   * bundle the calling file location with the name to ensure global uniqueness
--
--     Identifiers created at different locations will not be the
--     same. The identifiers created at the same location will be the same.
--
--     >>> $$(nameWithLoc "a") -- a sample result could be "a:<interactive>:18:4-18"
--     a:<interactive>:...
--
--   * bundle the calling file location with some user provided information
--
--     Identifiers created with different name or different additional
--     information will not be the same.
--
--     >>> nameWithInfo "a" (1 :: Int)
--     a:1
data FreshIdent where
  FreshIdent :: String -> FreshIdent
  FreshIdentWithInfo :: (Typeable a, Ord a, Lift a, NFData a, Show a, Hashable a) => String -> a -> FreshIdent

instance Show FreshIdent where
  show (FreshIdent i) = i
  show (FreshIdentWithInfo s i) = s ++ ":" ++ show i

instance IsString FreshIdent where
  fromString = name

instance Eq FreshIdent where
  FreshIdent l == FreshIdent r = l == r
  FreshIdentWithInfo l (linfo :: linfo) == FreshIdentWithInfo r (rinfo :: rinfo) = case eqT @linfo @rinfo of
    Just Refl -> l == r && linfo == rinfo
    _ -> False
  _ == _ = False

instance Ord FreshIdent where
  FreshIdent l <= FreshIdent r = l <= r
  FreshIdent _ <= _ = True
  _ <= FreshIdent _ = False
  FreshIdentWithInfo l (linfo :: linfo) <= FreshIdentWithInfo r (rinfo :: rinfo) =
    l < r
      || ( l == r
             && ( case eqT @linfo @rinfo of
                    Just Refl -> linfo <= rinfo
                    _ -> typeRep (Proxy @linfo) <= typeRep (Proxy @rinfo)
                )
         )

instance Hashable FreshIdent where
  hashWithSalt s (FreshIdent n) = s `hashWithSalt` n
  hashWithSalt s (FreshIdentWithInfo n i) = s `hashWithSalt` n `hashWithSalt` i

instance Lift FreshIdent where
  liftTyped (FreshIdent n) = [||FreshIdent n||]
  liftTyped (FreshIdentWithInfo n i) = [||FreshIdentWithInfo n i||]

instance NFData FreshIdent where
  rnf (FreshIdent n) = rnf n
  rnf (FreshIdentWithInfo n i) = rnf n `seq` rnf i

-- | Simple name identifier.
-- The same identifier refers to the same symbolic variable in the whole program.
--
-- The user may need to use unique names to avoid unintentional identifier
-- collision.
name :: String -> FreshIdent
name = FreshIdent

-- | Identifier with extra information.
-- The same name with the same information
-- refers to the same symbolic variable in the whole program.
--
-- The user may need to use unique names or additional information to avoid
-- unintentional identifier collision.
nameWithInfo :: forall a. (Typeable a, Ord a, Lift a, NFData a, Show a, Hashable a) => String -> a -> FreshIdent
nameWithInfo = FreshIdentWithInfo

-- | Monad class for fresh symbolic value generation.
--
-- The monad should be a reader monad for the 'FreshIdent' and a state monad for
-- the 'FreshIndex'.
class Monad m => MonadFresh m where
  -- | Increase the index by one and return the new index.
  nextFreshIndex :: m FreshIndex

  -- | Get the identifier.
  getFreshIdent :: m FreshIdent

-- | A symbolic generation monad transformer.
-- It is a reader monad transformer for identifiers and
-- a state monad transformer for indices.
--
-- Each time a fresh symbolic variable is generated, the index should be increased.
newtype FreshT m a = FreshT {runFreshT' :: FreshIdent -> FreshIndex -> m (a, FreshIndex)}

instance
  (SymBoolOp bool, GMergeable bool a, GMergeable1 bool m) =>
  GMergeable bool (FreshT m a)
  where
  grootStrategy =
    gwrapStrategy (liftGRootStrategy (liftGRootStrategy grootStrategy1)) FreshT runFreshT'

instance (SymBoolOp bool, GMergeable1 bool m) => GMergeable1 bool (FreshT m) where
  liftGRootStrategy m =
    gwrapStrategy
      (liftGRootStrategy (liftGRootStrategy (liftGRootStrategy (liftGRootStrategy2 m grootStrategy))))
      FreshT
      runFreshT'

instance
  (SymBoolOp bool, GUnionLike bool m, GMergeable bool a) =>
  GSimpleMergeable bool (FreshT m a)
  where
  gmrgIte = mrgIf

instance
  (SymBoolOp bool, GUnionLike bool m) =>
  GSimpleMergeable1 bool (FreshT m)
  where
  liftGMrgIte m = mrgIfWithStrategy (SimpleStrategy m)

instance
  (SymBoolOp bool, GUnionLike bool m) =>
  GUnionLike bool (FreshT m)
  where
  mergeWithStrategy s (FreshT f) =
    FreshT $ \ident index -> mergeWithStrategy (liftGRootStrategy2 s grootStrategy) $ f ident index
  mrgIfWithStrategy s cond (FreshT t) (FreshT f) =
    FreshT $ \ident index -> mrgIfWithStrategy (liftGRootStrategy2 s grootStrategy) cond (t ident index) (f ident index)
  single x = FreshT $ \_ i -> single (x, i)
  unionIf cond (FreshT t) (FreshT f) =
    FreshT $ \ident index -> unionIf cond (t ident index) (f ident index)

-- | Run the symbolic generation with the given identifier and 0 as the initial index.
runFreshT :: (Monad m) => FreshT m a -> FreshIdent -> m a
runFreshT m ident = fst <$> runFreshT' m ident (FreshIndex 0)

instance (Functor f) => Functor (FreshT f) where
  fmap f (FreshT s) = FreshT $ \ident idx -> first f <$> s ident idx

instance (Applicative m, Monad m) => Applicative (FreshT m) where
  pure a = FreshT $ \_ idx -> pure (a, idx)
  FreshT fs <*> FreshT as = FreshT $ \ident idx -> do
    (f, idx') <- fs ident idx
    (a, idx'') <- as ident idx'
    return (f a, idx'')

instance (Monad m) => Monad (FreshT m) where
  (FreshT s) >>= f = FreshT $ \ident idx -> do
    (a, idx') <- s ident idx
    runFreshT' (f a) ident idx'

instance MonadTrans FreshT where
  lift x = FreshT $ \_ index -> (,index) <$> x

liftFreshTCache :: (Functor m) => Catch e m (a, FreshIndex) -> Catch e (FreshT m) a
liftFreshTCache catchE (FreshT m) h =
  FreshT $ \ident index -> m ident index `catchE` \e -> runFreshT' (h e) ident index

instance (MonadError e m) => MonadError e (FreshT m) where
  throwError = lift . throwError
  catchError = liftFreshTCache catchError

-- | 'FreshT' specialized with Identity.
type Fresh = FreshT Identity

-- | Run the symbolic generation with the given identifier and 0 as the initial index.
runFresh :: Fresh a -> FreshIdent -> a
runFresh m ident = runIdentity $ runFreshT m ident

instance Monad m => MonadFresh (FreshT m) where
  nextFreshIndex = FreshT $ \_ idx -> return (idx, idx + 1)
  getFreshIdent = FreshT $ curry return

-- | Class of types in which symbolic values can be generated with respect to some specification.
--
-- The result will be wrapped in a union-like monad.
-- This ensures that we can generate those types with complex merging rules.
--
-- The uniqueness of symbolic constants is managed with the a monadic context.
-- 'Fresh' and 'FreshT' can be useful.
--
-- __Note:__ The @bool@ type is the symbolic boolean type to use. It should
-- be an instance of `SymBoolOp`.
class (SymBoolOp bool, GMergeable bool a) => GenSym bool spec a where
  -- | Generate a symbolic value given some specification. Within a single
  -- `MonadFresh` context, calls to `fresh` would generate unique symbolic
  -- constants.
  --
  -- The following example generates a symbolic boolean. No specification is
  -- needed.
  --
  -- >>> runFresh (fresh ()) "a" :: UnionM SymBool
  -- UMrg (Single a@0)
  --
  -- The following example generates booleans, which cannot be merged into a
  -- single value with type 'Bool'. No specification is needed.
  --
  -- >>> runFresh (fresh ()) "a" :: UnionM Bool
  -- UMrg (If a@0 (Single False) (Single True))
  --
  -- The following example generates @Maybe Bool@s.
  -- There are more than one symbolic constants introduced, and their uniqueness
  -- is ensured. No specification is needed.
  --
  -- >>> runFresh (fresh ()) "a" :: UnionM (Maybe Bool)
  -- UMrg (If a@0 (Single Nothing) (If a@1 (Single (Just False)) (Single (Just True))))
  --
  -- The following example generates lists of symbolic booleans with length 1 to 2.
  --
  -- >>> runFresh (fresh (ListSpec 1 2 ())) "a" :: UnionM [SymBool]
  -- UMrg (If a@2 (Single [a@1]) (Single [a@0,a@1]))
  --
  -- When multiple symbolic values are generated, there will not be any
  -- identifier collision
  --
  -- >>> runFresh (do; a <- fresh (); b <- fresh (); return (a, b)) "a" :: (UnionM SymBool, UnionM SymBool)
  -- (UMrg (Single a@0),UMrg (Single a@1))
  fresh ::
    ( MonadFresh m,
      GMonadUnion bool u
    ) =>
    spec ->
    m (u a)
  default fresh ::
    (GenSymSimple spec a) =>
    ( MonadFresh m,
      GMonadUnion bool u
    ) =>
    spec ->
    m (u a)
  fresh spec = mrgSingle <$> simpleFresh spec

-- | Generate a symbolic variable wrapped in a Union without the monadic context.
-- A globally unique identifier should be supplied to ensure the uniqueness of
-- symbolic constants in the generated symbolic values.
--
-- >>> genSym (ListSpec 1 2 ()) "a" :: UnionM [SymBool]
-- UMrg (If a@2 (Single [a@1]) (Single [a@0,a@1]))
genSym :: (GenSym bool spec a, GMonadUnion bool u) => spec -> FreshIdent -> u a
genSym = runFresh . fresh

-- | Class of types in which symbolic values can be generated with respect to some specification.
--
-- The result will __/not/__ be wrapped in a union-like monad.
--
-- The uniqueness of symbolic constants is managed with the a monadic context.
-- 'Fresh' and 'FreshT' can be useful.
class GenSymSimple spec a where
  -- | Generate a symbolic value given some specification. The uniqueness is ensured.
  --
  -- The following example generates a symbolic boolean. No specification is needed.
  --
  -- >>> runFresh (simpleFresh ()) "a" :: SymBool
  -- a@0
  --
  -- The following code generates list of symbolic boolean with length 2.
  -- As the length is fixed, we don't have to wrap the result in unions.
  --
  -- >>> runFresh (simpleFresh (SimpleListSpec 2 ())) "a" :: [SymBool]
  -- [a@0,a@1]
  simpleFresh ::
    ( MonadFresh m
    ) =>
    spec ->
    m a

-- | Generate a simple symbolic variable wrapped in a Union without the monadic context.
-- A globally unique identifier should be supplied to ensure the uniqueness of
-- symbolic constants in the generated symbolic values.
--
-- >>> genSymSimple (SimpleListSpec 2 ()) "a" :: [SymBool]
-- [a@0,a@1]
genSymSimple :: forall spec a. (GenSymSimple spec a) => spec -> FreshIdent -> a
genSymSimple = runFresh . simpleFresh

class GenSymNoSpec bool a where
  freshNoSpec ::
    ( MonadFresh m,
      GMonadUnion bool u
    ) =>
    m (u (a c))

instance (SymBoolOp bool) => GenSymNoSpec bool U1 where
  freshNoSpec = return $ mrgSingle U1

instance (SymBoolOp bool, GenSym bool () c) => GenSymNoSpec bool (K1 i c) where
  freshNoSpec = fmap K1 <$> fresh ()

instance (SymBoolOp bool, GenSymNoSpec bool a) => GenSymNoSpec bool (M1 i c a) where
  freshNoSpec = fmap M1 <$> freshNoSpec

instance
  ( SymBoolOp bool,
    GenSymSimple () bool,
    GenSymNoSpec bool a,
    GenSymNoSpec bool b,
    forall x. GMergeable bool (a x),
    forall x. GMergeable bool (b x)
  ) =>
  GenSymNoSpec bool (a :+: b)
  where
  freshNoSpec ::
    forall m u c.
    ( MonadFresh m,
      GMonadUnion bool u
    ) =>
    m (u ((a :+: b) c))
  freshNoSpec = do
    cond :: bool <- simpleFresh ()
    l :: u (a c) <- freshNoSpec
    r :: u (b c) <- freshNoSpec
    return $ mrgIf cond (fmap L1 l) (fmap R1 r)

instance
  (SymBoolOp bool, GenSymSimple () bool, GenSymNoSpec bool a, GenSymNoSpec bool b) =>
  GenSymNoSpec bool (a :*: b)
  where
  freshNoSpec ::
    forall m u c.
    ( MonadFresh m,
      GMonadUnion bool u
    ) =>
    m (u ((a :*: b) c))
  freshNoSpec = do
    l :: u (a c) <- freshNoSpec
    r :: u (b c) <- freshNoSpec
    return $ do
      l1 <- l
      r1 <- r
      return $ l1 :*: r1

-- | We cannot provide DerivingVia style derivation for 'GenSym', while you can
-- use this 'fresh' implementation to implement 'GenSym' for your own types.
--
-- This 'fresh' implementation is for the types that does not need any specification.
-- It will generate product types by generating each fields with '()' as specification,
-- and generate all possible values for a sum type.
--
-- __Note:__ __Never__ use on recursive types.
derivedNoSpecFresh ::
  forall bool a m u.
  ( Generic a,
    SymBoolOp bool,
    GenSymNoSpec bool (Rep a),
    GMergeable bool a,
    MonadFresh m,
    GMonadUnion bool u
  ) =>
  () ->
  m (u a)
derivedNoSpecFresh _ = merge . fmap to <$> freshNoSpec

class GenSymSimpleNoSpec a where
  simpleFreshNoSpec :: (MonadFresh m) => m (a c)

instance GenSymSimpleNoSpec U1 where
  simpleFreshNoSpec = return U1

instance (GenSymSimple () c) => GenSymSimpleNoSpec (K1 i c) where
  simpleFreshNoSpec = K1 <$> simpleFresh ()

instance (GenSymSimpleNoSpec a) => GenSymSimpleNoSpec (M1 i c a) where
  simpleFreshNoSpec = M1 <$> simpleFreshNoSpec

instance
  (GenSymSimpleNoSpec a, GenSymSimpleNoSpec b) =>
  GenSymSimpleNoSpec (a :*: b)
  where
  simpleFreshNoSpec = do
    l :: a c <- simpleFreshNoSpec
    r :: b c <- simpleFreshNoSpec
    return $ l :*: r

-- | We cannot provide DerivingVia style derivation for 'GenSymSimple', while
-- you can use this 'simpleFresh' implementation to implement 'GenSymSimple' fo
-- your own types.
--
-- This 'simpleFresh' implementation is for the types that does not need any specification.
-- It will generate product types by generating each fields with '()' as specification.
-- It will not work on sum types.
--
-- __Note:__ __Never__ use on recursive types.
derivedNoSpecSimpleFresh ::
  forall a m.
  ( Generic a,
    GenSymSimpleNoSpec (Rep a),
    MonadFresh m
  ) =>
  () ->
  m a
derivedNoSpecSimpleFresh _ = to <$> simpleFreshNoSpec

class GenSymSameShape a where
  genSymSameShapeFresh ::
    ( MonadFresh m
    ) =>
    a c ->
    m (a c)

instance GenSymSameShape U1 where
  genSymSameShapeFresh _ = return U1

instance (GenSymSimple c c) => GenSymSameShape (K1 i c) where
  genSymSameShapeFresh (K1 c) = K1 <$> simpleFresh c

instance (GenSymSameShape a) => GenSymSameShape (M1 i c a) where
  genSymSameShapeFresh (M1 a) = M1 <$> genSymSameShapeFresh a

instance
  (GenSymSameShape a, GenSymSameShape b) =>
  GenSymSameShape (a :+: b)
  where
  genSymSameShapeFresh (L1 a) = L1 <$> genSymSameShapeFresh a
  genSymSameShapeFresh (R1 a) = R1 <$> genSymSameShapeFresh a

instance
  (GenSymSameShape a, GenSymSameShape b) =>
  GenSymSameShape (a :*: b)
  where
  genSymSameShapeFresh (a :*: b) = do
    l :: a c <- genSymSameShapeFresh a
    r :: b c <- genSymSameShapeFresh b
    return $ l :*: r

-- | We cannot provide DerivingVia style derivation for 'GenSymSimple', while
-- you can use this 'simpleFresh' implementation to implement 'GenSymSimple' fo
-- your own types.
--
-- This 'simpleFresh' implementation is for the types that can be generated with
-- a reference value of the same type.
--
-- For sum types, it will generate the result with the same data constructor.
-- For product types, it will generate the result by generating each field with
-- the corresponding reference value.
--
-- __Note:__ __Can__ be used on recursive types.
derivedSameShapeSimpleFresh ::
  forall a m.
  ( Generic a,
    GenSymSameShape (Rep a),
    MonadFresh m
  ) =>
  a ->
  m a
derivedSameShapeSimpleFresh a = to <$> genSymSameShapeFresh (from a)

-- | Symbolically chooses one of the provided values.
-- The procedure creates @n - 1@ fresh symbolic boolean variables every time it
-- is evaluated, and use these variables to conditionally select one of the @n@
-- provided expressions.
--
-- The result will be wrapped in a union-like monad, and also a monad
-- maintaining the 'MonadFresh' context.
--
-- >>> runFresh (gchooseFresh [1,2,3]) "a" :: UnionM Integer
-- UMrg (If a@0 (Single 1) (If a@1 (Single 2) (Single 3)))
gchooseFresh ::
  forall bool a m u.
  ( SymBoolOp bool,
    GMergeable bool a,
    GenSymSimple () bool,
    MonadFresh m,
    GMonadUnion bool u
  ) =>
  [a] ->
  m (u a)
gchooseFresh [x] = return $ mrgSingle x
gchooseFresh (r : rs) = do
  b <- simpleFresh ()
  res <- gchooseFresh rs
  return $ mrgIf b (mrgSingle r) res
gchooseFresh [] = error "gchooseFresh expects at least one value"

-- | A wrapper for `gchooseFresh` that executes the `MonadFresh` context.
-- A globally unique identifier should be supplied to ensure the uniqueness of
-- symbolic constants in the generated symbolic values.
gchoose ::
  forall bool a u.
  ( SymBoolOp bool,
    GMergeable bool a,
    GenSymSimple () bool,
    GMonadUnion bool u
  ) =>
  [a] ->
  FreshIdent ->
  u a
gchoose = runFresh . gchooseFresh

-- | Symbolically chooses one of the provided values.
-- The procedure creates @n - 1@ fresh symbolic boolean variables every time it is evaluated, and use
-- these variables to conditionally select one of the @n@ provided expressions.
--
-- The result will __/not/__ be wrapped in a union-like monad, but will be
-- wrapped in a monad maintaining the 'Fresh' context.
--
-- >>> runFresh (gchooseSimpleFresh (Proxy @SymBool) [ssymb "b", ssymb "c", ssymb "d"]) "a" :: SymInteger
-- (ite a@0 b (ite a@1 c d))
gchooseSimpleFresh ::
  forall proxy bool a m.
  ( SymBoolOp bool,
    GSimpleMergeable bool a,
    GenSymSimple () bool,
    MonadFresh m
  ) =>
  proxy bool ->
  [a] ->
  m a
gchooseSimpleFresh _ [x] = return x
gchooseSimpleFresh proxy (r : rs) = do
  b :: bool <- simpleFresh ()
  res <- gchooseSimpleFresh proxy rs
  return $ gmrgIte b r res
gchooseSimpleFresh _ [] = error "gchooseSimpleFresh expects at least one value"

-- | A wrapper for `gchooseSimpleFresh` that executes the `MonadFresh` context.
-- A globally unique identifier should be supplied to ensure the uniqueness of
-- symbolic constants in the generated symbolic values.
gchooseSimple ::
  forall proxy bool a.
  ( SymBoolOp bool,
    GSimpleMergeable bool a,
    GenSymSimple () bool
  ) =>
  proxy bool ->
  [a] ->
  FreshIdent ->
  a
gchooseSimple p = runFresh . gchooseSimpleFresh p

-- | Symbolically chooses one of the provided values wrapped in union-like
-- monads. The procedure creates @n - 1@ fresh symbolic boolean variables every
-- time it is evaluated, and use these variables to conditionally select one of
-- the @n@ provided expressions.
--
-- The result will be wrapped in a union-like monad, and also a monad
-- maintaining the 'Fresh' context.
--
-- >>> let a = runFresh (gchooseFresh [1, 2]) "a" :: UnionM Integer
-- >>> let b = runFresh (gchooseFresh [2, 3]) "b" :: UnionM Integer
-- >>> runFresh (gchooseUnionFresh [a, b]) "c" :: UnionM Integer
-- UMrg (If (&& c@0 a@0) (Single 1) (If (|| c@0 b@0) (Single 2) (Single 3)))
gchooseUnionFresh ::
  forall bool a m u.
  ( SymBoolOp bool,
    GMergeable bool a,
    GenSymSimple () bool,
    MonadFresh m,
    GMonadUnion bool u
  ) =>
  [u a] ->
  m (u a)
gchooseUnionFresh [x] = return x
gchooseUnionFresh (r : rs) = do
  b <- simpleFresh ()
  res <- gchooseUnionFresh rs
  return $ mrgIf b r res
gchooseUnionFresh [] = error "gchooseUnionFresh expects at least one value"

-- | A wrapper for `gchooseUnionFresh` that executes the `MonadFresh` context.
-- A globally unique identifier should be supplied to ensure the uniqueness of
-- symbolic constants in the generated symbolic values.
gchooseUnion ::
  forall bool a u.
  ( SymBoolOp bool,
    GMergeable bool a,
    GenSymSimple () bool,
    GMonadUnion bool u
  ) =>
  [u a] ->
  FreshIdent ->
  u a
gchooseUnion = runFresh . gchooseUnionFresh

<<<<<<< HEAD
instance (SymBoolOp bool, GenSymSimple () bool) => GenSym bool Bool Bool where fresh = return . mrgSingle

instance (SymBoolOp bool, GenSymSimple () bool) => GenSym bool Integer Integer where fresh = return . mrgSingle

instance (SymBoolOp bool, GenSymSimple () bool) => GenSym bool Char Char where fresh = return . mrgSingle

instance (SymBoolOp bool, GenSymSimple () bool) => GenSym bool Int Int where fresh = return . mrgSingle

instance (SymBoolOp bool, GenSymSimple () bool) => GenSym bool Int8 Int8 where fresh = return . mrgSingle

instance (SymBoolOp bool, GenSymSimple () bool) => GenSym bool Int16 Int16 where fresh = return . mrgSingle

instance (SymBoolOp bool, GenSymSimple () bool) => GenSym bool Int32 Int32 where fresh = return . mrgSingle

instance (SymBoolOp bool, GenSymSimple () bool) => GenSym bool Int64 Int64 where fresh = return . mrgSingle

instance (SymBoolOp bool, GenSymSimple () bool) => GenSym bool Word Word where fresh = return . mrgSingle

instance (SymBoolOp bool, GenSymSimple () bool) => GenSym bool Word8 Word8 where fresh = return . mrgSingle

instance (SymBoolOp bool, GenSymSimple () bool) => GenSym bool Word16 Word16 where fresh = return . mrgSingle

instance (SymBoolOp bool, GenSymSimple () bool) => GenSym bool Word32 Word32 where fresh = return . mrgSingle

instance (SymBoolOp bool, GenSymSimple () bool) => GenSym bool Word64 Word64 where fresh = return . mrgSingle

instance (SymBoolOp bool, GenSymSimple () bool) => GenSym bool B.ByteString B.ByteString where fresh = return . mrgSingle

instance GenSymSimple Bool Bool where simpleFresh = return

instance GenSymSimple Integer Integer where simpleFresh = return

instance GenSymSimple Char Char where simpleFresh = return

instance GenSymSimple Int Int where simpleFresh = return

instance GenSymSimple Int8 Int8 where simpleFresh = return

instance GenSymSimple Int16 Int16 where simpleFresh = return

instance GenSymSimple Int32 Int32 where simpleFresh = return

instance GenSymSimple Int64 Int64 where simpleFresh = return

instance GenSymSimple Word Word where simpleFresh = return

instance GenSymSimple Word8 Word8 where simpleFresh = return

instance GenSymSimple Word16 Word16 where simpleFresh = return

instance GenSymSimple Word32 Word32 where simpleFresh = return

instance GenSymSimple Word64 Word64 where simpleFresh = return

instance GenSymSimple B.ByteString B.ByteString where simpleFresh = return
=======
#define CONCRETE_GENSYM_SAME_SHAPE(type) \
instance (SymBoolOp bool, GenSymSimple () bool) => \
  GGenSym bool type type where gfresh = return . mrgSingle

#define CONCRETE_GENSYMSIMPLE_SAME_SHAPE(type) \
instance GenSymSimple type type where simpleFresh = return

#if 1
CONCRETE_GENSYM_SAME_SHAPE(Bool)
CONCRETE_GENSYM_SAME_SHAPE(Integer)
CONCRETE_GENSYM_SAME_SHAPE(Char)
CONCRETE_GENSYM_SAME_SHAPE(Int)
CONCRETE_GENSYM_SAME_SHAPE(Int8)
CONCRETE_GENSYM_SAME_SHAPE(Int16)
CONCRETE_GENSYM_SAME_SHAPE(Int32)
CONCRETE_GENSYM_SAME_SHAPE(Int64)
CONCRETE_GENSYM_SAME_SHAPE(Word)
CONCRETE_GENSYM_SAME_SHAPE(Word8)
CONCRETE_GENSYM_SAME_SHAPE(Word16)
CONCRETE_GENSYM_SAME_SHAPE(Word32)
CONCRETE_GENSYM_SAME_SHAPE(Word64)
CONCRETE_GENSYM_SAME_SHAPE(B.ByteString)

CONCRETE_GENSYMSIMPLE_SAME_SHAPE(Bool)
CONCRETE_GENSYMSIMPLE_SAME_SHAPE(Integer)
CONCRETE_GENSYMSIMPLE_SAME_SHAPE(Char)
CONCRETE_GENSYMSIMPLE_SAME_SHAPE(Int)
CONCRETE_GENSYMSIMPLE_SAME_SHAPE(Int8)
CONCRETE_GENSYMSIMPLE_SAME_SHAPE(Int16)
CONCRETE_GENSYMSIMPLE_SAME_SHAPE(Int32)
CONCRETE_GENSYMSIMPLE_SAME_SHAPE(Int64)
CONCRETE_GENSYMSIMPLE_SAME_SHAPE(Word)
CONCRETE_GENSYMSIMPLE_SAME_SHAPE(Word8)
CONCRETE_GENSYMSIMPLE_SAME_SHAPE(Word16)
CONCRETE_GENSYMSIMPLE_SAME_SHAPE(Word32)
CONCRETE_GENSYMSIMPLE_SAME_SHAPE(Word64)
CONCRETE_GENSYMSIMPLE_SAME_SHAPE(B.ByteString)
#endif
>>>>>>> ff4915d7

-- Bool
instance (SymBoolOp bool, GenSymSimple () bool) => GenSym bool () Bool where
  fresh = derivedNoSpecFresh

-- Enums

-- | Specification for enum values with upper bound (exclusive). The result would chosen from [0 .. upperbound].
--
-- >>> runFresh (fresh (EnumGenUpperBound @Integer 4)) "c" :: UnionM Integer
-- UMrg (If c@0 (Single 0) (If c@1 (Single 1) (If c@2 (Single 2) (Single 3))))
newtype EnumGenUpperBound a = EnumGenUpperBound a

instance (SymBoolOp bool, GenSymSimple () bool, Enum v, GMergeable bool v) => GenSym bool (EnumGenUpperBound v) v where
  fresh (EnumGenUpperBound u) = gchooseFresh (toEnum <$> [0 .. fromEnum u - 1])

-- | Specification for numbers with lower bound (inclusive) and upper bound (exclusive)
--
-- >>> runFresh (fresh (EnumGenBound @Integer 0 4)) "c" :: UnionM Integer
-- UMrg (If c@0 (Single 0) (If c@1 (Single 1) (If c@2 (Single 2) (Single 3))))
data EnumGenBound a = EnumGenBound a a

instance (SymBoolOp bool, GenSymSimple () bool, Enum v, GMergeable bool v) => GenSym bool (EnumGenBound v) v where
  fresh (EnumGenBound l u) = gchooseFresh (toEnum <$> [fromEnum l .. fromEnum u - 1])

-- Either
instance
  ( SymBoolOp bool,
    GenSymSimple () bool,
    GenSymSimple a a,
    GMergeable bool a,
    GenSymSimple b b,
    GMergeable bool b
  ) =>
  GenSym bool (Either a b) (Either a b)

instance
  ( GenSymSimple a a,
    GenSymSimple b b
  ) =>
  GenSymSimple (Either a b) (Either a b)
  where
  simpleFresh = derivedSameShapeSimpleFresh

instance
  (SymBoolOp bool, GenSymSimple () bool, GenSym bool () a, GMergeable bool a, GenSym bool () b, GMergeable bool b) =>
  GenSym bool () (Either a b)
  where
  fresh = derivedNoSpecFresh

-- Maybe
instance
  (SymBoolOp bool, GenSymSimple () bool, GenSymSimple a a, GMergeable bool a) =>
  GenSym bool (Maybe a) (Maybe a)

instance
  (GenSymSimple a a) =>
  GenSymSimple (Maybe a) (Maybe a)
  where
  simpleFresh = derivedSameShapeSimpleFresh

instance (SymBoolOp bool, GenSymSimple () bool, GenSym bool () a, GMergeable bool a) => GenSym bool () (Maybe a) where
  fresh = derivedNoSpecFresh

-- List
instance
  (SymBoolOp bool, GenSymSimple () bool, GenSymSimple () a, GMergeable bool a) =>
  GenSym bool Integer [a]
  where
  fresh v = do
    l <- gl v
    let xs = reverse $ scanr (:) [] l
    gchooseFresh xs
    where
      gl :: (MonadFresh m) => Integer -> m [a]
      gl v1
        | v1 <= 0 = return []
        | otherwise = do
            l <- simpleFresh ()
            r <- gl (v1 - 1)
            return $ l : r

-- | Specification for list generation.
--
-- >>> runFresh (fresh (ListSpec 0 2 ())) "c" :: UnionM [SymBool]
-- UMrg (If c@2 (Single []) (If c@3 (Single [c@1]) (Single [c@0,c@1])))
--
-- >>> runFresh (fresh (ListSpec 0 2 (SimpleListSpec 1 ()))) "c" :: UnionM [[SymBool]]
-- UMrg (If c@2 (Single []) (If c@3 (Single [[c@1]]) (Single [[c@0],[c@1]])))
data ListSpec spec = ListSpec
  { -- | The minimum length of the generated lists
    genListMinLength :: Int,
    -- | The maximum length of the generated lists
    genListMaxLength :: Int,
    -- | Each element in the lists will be generated with the sub-specification
    genListSubSpec :: spec
  }
  deriving (Show)

instance
  (SymBoolOp bool, GenSymSimple () bool, GenSymSimple spec a, GMergeable bool a) =>
  GenSym bool (ListSpec spec) [a]
  where
  fresh (ListSpec minLen maxLen subSpec) =
    if minLen < 0 || maxLen < 0 || minLen >= maxLen
      then error $ "Bad lengths: " ++ show (minLen, maxLen)
      else do
        l <- gl maxLen
        let xs = drop minLen $ reverse $ scanr (:) [] l
        gchooseFresh xs
    where
      gl :: (MonadFresh m) => Int -> m [a]
      gl currLen
        | currLen <= 0 = return []
        | otherwise = do
            l <- simpleFresh subSpec
            r <- gl (currLen - 1)
            return $ l : r

instance
  (SymBoolOp bool, GenSymSimple () bool, GenSymSimple a a, GMergeable bool a) =>
  GenSym bool [a] [a]

instance
  (GenSymSimple a a) =>
  GenSymSimple [a] [a]
  where
  simpleFresh = derivedSameShapeSimpleFresh

-- | Specification for list generation of a specific length.
--
-- >>> runFresh (simpleFresh (SimpleListSpec 2 ())) "c" :: [SymBool]
-- [c@0,c@1]
data SimpleListSpec spec = SimpleListSpec
  { -- | The length of the generated list
    genSimpleListLength :: Int,
    -- | Each element in the list will be generated with the sub-specification
    genSimpleListSubSpec :: spec
  }
  deriving (Show)

instance
  (SymBoolOp bool, GenSymSimple () bool, GenSymSimple spec a, GMergeable bool a) =>
  GenSym bool (SimpleListSpec spec) [a]
  where
  fresh = fmap mrgSingle . simpleFresh

instance
  (GenSymSimple spec a) =>
  GenSymSimple (SimpleListSpec spec) [a]
  where
  simpleFresh (SimpleListSpec len subSpec) =
    if len < 0
      then error $ "Bad lengths: " ++ show len
      else do
        gl len
    where
      gl :: (MonadFresh m) => Int -> m [a]
      gl currLen
        | currLen <= 0 = return []
        | otherwise = do
            l <- simpleFresh subSpec
            r <- gl (currLen - 1)
            return $ l : r

-- ()
instance (SymBoolOp bool, GenSymSimple () bool) => GenSym bool () ()

instance GenSymSimple () () where
  simpleFresh = derivedNoSpecSimpleFresh

-- (,)
instance
  ( SymBoolOp bool,
    GenSymSimple () bool,
    GenSym bool aspec a,
    GMergeable bool a,
    GenSym bool bspec b,
    GMergeable bool b
  ) =>
  GenSym bool (aspec, bspec) (a, b)
  where
  fresh (aspec, bspec) = do
    a1 <- fresh aspec
    b1 <- fresh bspec
    return $ do
      ax <- a1
      bx <- b1
      mrgSingle (ax, bx)

instance
  ( GenSymSimple aspec a,
    GenSymSimple bspec b
  ) =>
  GenSymSimple (aspec, bspec) (a, b)
  where
  simpleFresh (aspec, bspec) = do
    (,)
      <$> simpleFresh aspec
      <*> simpleFresh bspec

instance
  (SymBoolOp bool, GenSymSimple () bool, GenSym bool () a, GMergeable bool a, GenSym bool () b, GMergeable bool b) =>
  GenSym bool () (a, b)
  where
  fresh = derivedNoSpecFresh

instance
  ( GenSymSimple () a,
    GenSymSimple () b
  ) =>
  GenSymSimple () (a, b)
  where
  simpleFresh = derivedNoSpecSimpleFresh

-- (,,)
instance
  ( SymBoolOp bool,
    GenSymSimple () bool,
    GenSym bool aspec a,
    GMergeable bool a,
    GenSym bool bspec b,
    GMergeable bool b,
    GenSym bool cspec c,
    GMergeable bool c
  ) =>
  GenSym bool (aspec, bspec, cspec) (a, b, c)
  where
  fresh (aspec, bspec, cspec) = do
    a1 <- fresh aspec
    b1 <- fresh bspec
    c1 <- fresh cspec
    return $ do
      ax <- a1
      bx <- b1
      cx <- c1
      mrgSingle (ax, bx, cx)

instance
  ( GenSymSimple aspec a,
    GenSymSimple bspec b,
    GenSymSimple cspec c
  ) =>
  GenSymSimple (aspec, bspec, cspec) (a, b, c)
  where
  simpleFresh (aspec, bspec, cspec) = do
    (,,)
      <$> simpleFresh aspec
      <*> simpleFresh bspec
      <*> simpleFresh cspec

instance
  ( SymBoolOp bool,
    GenSymSimple () bool,
    GenSym bool () a,
    GMergeable bool a,
    GenSym bool () b,
    GMergeable bool b,
    GenSym bool () c,
    GMergeable bool c
  ) =>
  GenSym bool () (a, b, c)
  where
  fresh = derivedNoSpecFresh

instance
  ( GenSymSimple () a,
    GenSymSimple () b,
    GenSymSimple () c
  ) =>
  GenSymSimple () (a, b, c)
  where
  simpleFresh = derivedNoSpecSimpleFresh

-- (,,,)
instance
  ( SymBoolOp bool,
    GenSymSimple () bool,
    GenSym bool aspec a,
    GMergeable bool a,
    GenSym bool bspec b,
    GMergeable bool b,
    GenSym bool cspec c,
    GMergeable bool c,
    GenSym bool dspec d,
    GMergeable bool d
  ) =>
  GenSym bool (aspec, bspec, cspec, dspec) (a, b, c, d)
  where
  fresh (aspec, bspec, cspec, dspec) = do
    a1 <- fresh aspec
    b1 <- fresh bspec
    c1 <- fresh cspec
    d1 <- fresh dspec
    return $ do
      ax <- a1
      bx <- b1
      cx <- c1
      dx <- d1
      mrgSingle (ax, bx, cx, dx)

instance
  ( GenSymSimple aspec a,
    GenSymSimple bspec b,
    GenSymSimple cspec c,
    GenSymSimple dspec d
  ) =>
  GenSymSimple (aspec, bspec, cspec, dspec) (a, b, c, d)
  where
  simpleFresh (aspec, bspec, cspec, dspec) = do
    (,,,)
      <$> simpleFresh aspec
      <*> simpleFresh bspec
      <*> simpleFresh cspec
      <*> simpleFresh dspec

instance
  ( SymBoolOp bool,
    GenSymSimple () bool,
    GenSym bool () a,
    GMergeable bool a,
    GenSym bool () b,
    GMergeable bool b,
    GenSym bool () c,
    GMergeable bool c,
    GenSym bool () d,
    GMergeable bool d
  ) =>
  GenSym bool () (a, b, c, d)
  where
  fresh = derivedNoSpecFresh

instance
  ( GenSymSimple () a,
    GenSymSimple () b,
    GenSymSimple () c,
    GenSymSimple () d
  ) =>
  GenSymSimple () (a, b, c, d)
  where
  simpleFresh = derivedNoSpecSimpleFresh

-- (,,,,)
instance
  ( SymBoolOp bool,
    GenSymSimple () bool,
    GenSym bool aspec a,
    GMergeable bool a,
    GenSym bool bspec b,
    GMergeable bool b,
    GenSym bool cspec c,
    GMergeable bool c,
    GenSym bool dspec d,
    GMergeable bool d,
    GenSym bool espec e,
    GMergeable bool e
  ) =>
  GenSym bool (aspec, bspec, cspec, dspec, espec) (a, b, c, d, e)
  where
  fresh (aspec, bspec, cspec, dspec, espec) = do
    a1 <- fresh aspec
    b1 <- fresh bspec
    c1 <- fresh cspec
    d1 <- fresh dspec
    e1 <- fresh espec
    return $ do
      ax <- a1
      bx <- b1
      cx <- c1
      dx <- d1
      ex <- e1
      mrgSingle (ax, bx, cx, dx, ex)

instance
  ( GenSymSimple aspec a,
    GenSymSimple bspec b,
    GenSymSimple cspec c,
    GenSymSimple dspec d,
    GenSymSimple espec e
  ) =>
  GenSymSimple (aspec, bspec, cspec, dspec, espec) (a, b, c, d, e)
  where
  simpleFresh (aspec, bspec, cspec, dspec, espec) = do
    (,,,,)
      <$> simpleFresh aspec
      <*> simpleFresh bspec
      <*> simpleFresh cspec
      <*> simpleFresh dspec
      <*> simpleFresh espec

instance
  ( SymBoolOp bool,
    GenSymSimple () bool,
    GenSym bool () a,
    GMergeable bool a,
    GenSym bool () b,
    GMergeable bool b,
    GenSym bool () c,
    GMergeable bool c,
    GenSym bool () d,
    GMergeable bool d,
    GenSym bool () e,
    GMergeable bool e
  ) =>
  GenSym bool () (a, b, c, d, e)
  where
  fresh = derivedNoSpecFresh

instance
  ( GenSymSimple () a,
    GenSymSimple () b,
    GenSymSimple () c,
    GenSymSimple () d,
    GenSymSimple () e
  ) =>
  GenSymSimple () (a, b, c, d, e)
  where
  simpleFresh = derivedNoSpecSimpleFresh

-- (,,,,,)
instance
  ( SymBoolOp bool,
    GenSymSimple () bool,
    GenSym bool aspec a,
    GMergeable bool a,
    GenSym bool bspec b,
    GMergeable bool b,
    GenSym bool cspec c,
    GMergeable bool c,
    GenSym bool dspec d,
    GMergeable bool d,
    GenSym bool espec e,
    GMergeable bool e,
    GenSym bool fspec f,
    GMergeable bool f
  ) =>
  GenSym bool (aspec, bspec, cspec, dspec, espec, fspec) (a, b, c, d, e, f)
  where
  fresh (aspec, bspec, cspec, dspec, espec, fspec) = do
    a1 <- fresh aspec
    b1 <- fresh bspec
    c1 <- fresh cspec
    d1 <- fresh dspec
    e1 <- fresh espec
    f1 <- fresh fspec
    return $ do
      ax <- a1
      bx <- b1
      cx <- c1
      dx <- d1
      ex <- e1
      fx <- f1
      mrgSingle (ax, bx, cx, dx, ex, fx)

instance
  ( GenSymSimple aspec a,
    GenSymSimple bspec b,
    GenSymSimple cspec c,
    GenSymSimple dspec d,
    GenSymSimple espec e,
    GenSymSimple fspec f
  ) =>
  GenSymSimple (aspec, bspec, cspec, dspec, espec, fspec) (a, b, c, d, e, f)
  where
  simpleFresh (aspec, bspec, cspec, dspec, espec, fspec) = do
    (,,,,,)
      <$> simpleFresh aspec
      <*> simpleFresh bspec
      <*> simpleFresh cspec
      <*> simpleFresh dspec
      <*> simpleFresh espec
      <*> simpleFresh fspec

instance
  ( SymBoolOp bool,
    GenSymSimple () bool,
    GenSym bool () a,
    GMergeable bool a,
    GenSym bool () b,
    GMergeable bool b,
    GenSym bool () c,
    GMergeable bool c,
    GenSym bool () d,
    GMergeable bool d,
    GenSym bool () e,
    GMergeable bool e,
    GenSym bool () f,
    GMergeable bool f
  ) =>
  GenSym bool () (a, b, c, d, e, f)
  where
  fresh = derivedNoSpecFresh

instance
  ( GenSymSimple () a,
    GenSymSimple () b,
    GenSymSimple () c,
    GenSymSimple () d,
    GenSymSimple () e,
    GenSymSimple () f
  ) =>
  GenSymSimple () (a, b, c, d, e, f)
  where
  simpleFresh = derivedNoSpecSimpleFresh

-- (,,,,,,)
instance
  ( SymBoolOp bool,
    GenSymSimple () bool,
    GenSym bool aspec a,
    GMergeable bool a,
    GenSym bool bspec b,
    GMergeable bool b,
    GenSym bool cspec c,
    GMergeable bool c,
    GenSym bool dspec d,
    GMergeable bool d,
    GenSym bool espec e,
    GMergeable bool e,
    GenSym bool fspec f,
    GMergeable bool f,
    GenSym bool gspec g,
    GMergeable bool g
  ) =>
  GenSym bool (aspec, bspec, cspec, dspec, espec, fspec, gspec) (a, b, c, d, e, f, g)
  where
  fresh (aspec, bspec, cspec, dspec, espec, fspec, gspec) = do
    a1 <- fresh aspec
    b1 <- fresh bspec
    c1 <- fresh cspec
    d1 <- fresh dspec
    e1 <- fresh espec
    f1 <- fresh fspec
    g1 <- fresh gspec
    return $ do
      ax <- a1
      bx <- b1
      cx <- c1
      dx <- d1
      ex <- e1
      fx <- f1
      gx <- g1
      mrgSingle (ax, bx, cx, dx, ex, fx, gx)

instance
  ( GenSymSimple aspec a,
    GenSymSimple bspec b,
    GenSymSimple cspec c,
    GenSymSimple dspec d,
    GenSymSimple espec e,
    GenSymSimple fspec f,
    GenSymSimple gspec g
  ) =>
  GenSymSimple (aspec, bspec, cspec, dspec, espec, fspec, gspec) (a, b, c, d, e, f, g)
  where
  simpleFresh (aspec, bspec, cspec, dspec, espec, fspec, gspec) = do
    (,,,,,,)
      <$> simpleFresh aspec
      <*> simpleFresh bspec
      <*> simpleFresh cspec
      <*> simpleFresh dspec
      <*> simpleFresh espec
      <*> simpleFresh fspec
      <*> simpleFresh gspec

instance
  ( SymBoolOp bool,
    GenSymSimple () bool,
    GenSym bool () a,
    GMergeable bool a,
    GenSym bool () b,
    GMergeable bool b,
    GenSym bool () c,
    GMergeable bool c,
    GenSym bool () d,
    GMergeable bool d,
    GenSym bool () e,
    GMergeable bool e,
    GenSym bool () f,
    GMergeable bool f,
    GenSym bool () g,
    GMergeable bool g
  ) =>
  GenSym bool () (a, b, c, d, e, f, g)
  where
  fresh = derivedNoSpecFresh

instance
  ( GenSymSimple () a,
    GenSymSimple () b,
    GenSymSimple () c,
    GenSymSimple () d,
    GenSymSimple () e,
    GenSymSimple () f,
    GenSymSimple () g
  ) =>
  GenSymSimple () (a, b, c, d, e, f, g)
  where
  simpleFresh = derivedNoSpecSimpleFresh

-- (,,,,,,,)
instance
  ( SymBoolOp bool,
    GenSymSimple () bool,
    GenSym bool aspec a,
    GMergeable bool a,
    GenSym bool bspec b,
    GMergeable bool b,
    GenSym bool cspec c,
    GMergeable bool c,
    GenSym bool dspec d,
    GMergeable bool d,
    GenSym bool espec e,
    GMergeable bool e,
    GenSym bool fspec f,
    GMergeable bool f,
    GenSym bool gspec g,
    GMergeable bool g,
    GenSym bool hspec h,
    GMergeable bool h
  ) =>
  GenSym bool (aspec, bspec, cspec, dspec, espec, fspec, gspec, hspec) (a, b, c, d, e, f, g, h)
  where
  fresh (aspec, bspec, cspec, dspec, espec, fspec, gspec, hspec) = do
    a1 <- fresh aspec
    b1 <- fresh bspec
    c1 <- fresh cspec
    d1 <- fresh dspec
    e1 <- fresh espec
    f1 <- fresh fspec
    g1 <- fresh gspec
    h1 <- fresh hspec
    return $ do
      ax <- a1
      bx <- b1
      cx <- c1
      dx <- d1
      ex <- e1
      fx <- f1
      gx <- g1
      hx <- h1
      mrgSingle (ax, bx, cx, dx, ex, fx, gx, hx)

instance
  ( GenSymSimple aspec a,
    GenSymSimple bspec b,
    GenSymSimple cspec c,
    GenSymSimple dspec d,
    GenSymSimple espec e,
    GenSymSimple fspec f,
    GenSymSimple gspec g,
    GenSymSimple hspec h
  ) =>
  GenSymSimple (aspec, bspec, cspec, dspec, espec, fspec, gspec, hspec) (a, b, c, d, e, f, g, h)
  where
  simpleFresh (aspec, bspec, cspec, dspec, espec, fspec, gspec, hspec) = do
    (,,,,,,,)
      <$> simpleFresh aspec
      <*> simpleFresh bspec
      <*> simpleFresh cspec
      <*> simpleFresh dspec
      <*> simpleFresh espec
      <*> simpleFresh fspec
      <*> simpleFresh gspec
      <*> simpleFresh hspec

instance
  ( SymBoolOp bool,
    GenSymSimple () bool,
    GenSym bool () a,
    GMergeable bool a,
    GenSym bool () b,
    GMergeable bool b,
    GenSym bool () c,
    GMergeable bool c,
    GenSym bool () d,
    GMergeable bool d,
    GenSym bool () e,
    GMergeable bool e,
    GenSym bool () f,
    GMergeable bool f,
    GenSym bool () g,
    GMergeable bool g,
    GenSym bool () h,
    GMergeable bool h
  ) =>
  GenSym bool () (a, b, c, d, e, f, g, h)
  where
  fresh = derivedNoSpecFresh

instance
  ( GenSymSimple () a,
    GenSymSimple () b,
    GenSymSimple () c,
    GenSymSimple () d,
    GenSymSimple () e,
    GenSymSimple () f,
    GenSymSimple () g,
    GenSymSimple () h
  ) =>
  GenSymSimple () (a, b, c, d, e, f, g, h)
  where
  simpleFresh = derivedNoSpecSimpleFresh

-- MaybeT
instance
  {-# OVERLAPPABLE #-}
  ( SymBoolOp bool,
    GenSymSimple () bool,
    GenSym bool spec (m (Maybe a)),
    GMergeable1 bool m,
    GMergeable bool a
  ) =>
  GenSym bool spec (MaybeT m a)
  where
  fresh v = do
    x <- fresh v
    return $ merge . fmap MaybeT $ x

instance
  {-# OVERLAPPABLE #-}
  ( GenSymSimple spec (m (Maybe a))
  ) =>
  GenSymSimple spec (MaybeT m a)
  where
  simpleFresh v = MaybeT <$> simpleFresh v

instance
  {-# OVERLAPPING #-}
  ( GenSymSimple (m (Maybe a)) (m (Maybe a))
  ) =>
  GenSymSimple (MaybeT m a) (MaybeT m a)
  where
  simpleFresh (MaybeT v) = MaybeT <$> simpleFresh v

instance
  {-# OVERLAPPING #-}
  ( SymBoolOp bool,
    GenSymSimple () bool,
    GenSymSimple (m (Maybe a)) (m (Maybe a)),
    GMergeable1 bool m,
    GMergeable bool a
  ) =>
  GenSym bool (MaybeT m a) (MaybeT m a)

-- ExceptT
instance
  {-# OVERLAPPABLE #-}
  ( SymBoolOp bool,
    GenSymSimple () bool,
    GenSym bool spec (m (Either a b)),
    GMergeable1 bool m,
    GMergeable bool a,
    GMergeable bool b
  ) =>
  GenSym bool spec (ExceptT a m b)
  where
  fresh v = do
    x <- fresh v
    return $ merge . fmap ExceptT $ x

instance
  {-# OVERLAPPABLE #-}
  ( GenSymSimple spec (m (Either a b))
  ) =>
  GenSymSimple spec (ExceptT a m b)
  where
  simpleFresh v = ExceptT <$> simpleFresh v

instance
  {-# OVERLAPPING #-}
  ( GenSymSimple (m (Either e a)) (m (Either e a))
  ) =>
  GenSymSimple (ExceptT e m a) (ExceptT e m a)
  where
  simpleFresh (ExceptT v) = ExceptT <$> simpleFresh v

instance
  {-# OVERLAPPING #-}
  ( SymBoolOp bool,
    GenSymSimple () bool,
    GenSymSimple (m (Either e a)) (m (Either e a)),
    GMergeable1 bool m,
    GMergeable bool e,
    GMergeable bool a
  ) =>
  GenSym bool (ExceptT e m a) (ExceptT e m a)<|MERGE_RESOLUTION|>--- conflicted
+++ resolved
@@ -702,66 +702,9 @@
   u a
 gchooseUnion = runFresh . gchooseUnionFresh
 
-<<<<<<< HEAD
-instance (SymBoolOp bool, GenSymSimple () bool) => GenSym bool Bool Bool where fresh = return . mrgSingle
-
-instance (SymBoolOp bool, GenSymSimple () bool) => GenSym bool Integer Integer where fresh = return . mrgSingle
-
-instance (SymBoolOp bool, GenSymSimple () bool) => GenSym bool Char Char where fresh = return . mrgSingle
-
-instance (SymBoolOp bool, GenSymSimple () bool) => GenSym bool Int Int where fresh = return . mrgSingle
-
-instance (SymBoolOp bool, GenSymSimple () bool) => GenSym bool Int8 Int8 where fresh = return . mrgSingle
-
-instance (SymBoolOp bool, GenSymSimple () bool) => GenSym bool Int16 Int16 where fresh = return . mrgSingle
-
-instance (SymBoolOp bool, GenSymSimple () bool) => GenSym bool Int32 Int32 where fresh = return . mrgSingle
-
-instance (SymBoolOp bool, GenSymSimple () bool) => GenSym bool Int64 Int64 where fresh = return . mrgSingle
-
-instance (SymBoolOp bool, GenSymSimple () bool) => GenSym bool Word Word where fresh = return . mrgSingle
-
-instance (SymBoolOp bool, GenSymSimple () bool) => GenSym bool Word8 Word8 where fresh = return . mrgSingle
-
-instance (SymBoolOp bool, GenSymSimple () bool) => GenSym bool Word16 Word16 where fresh = return . mrgSingle
-
-instance (SymBoolOp bool, GenSymSimple () bool) => GenSym bool Word32 Word32 where fresh = return . mrgSingle
-
-instance (SymBoolOp bool, GenSymSimple () bool) => GenSym bool Word64 Word64 where fresh = return . mrgSingle
-
-instance (SymBoolOp bool, GenSymSimple () bool) => GenSym bool B.ByteString B.ByteString where fresh = return . mrgSingle
-
-instance GenSymSimple Bool Bool where simpleFresh = return
-
-instance GenSymSimple Integer Integer where simpleFresh = return
-
-instance GenSymSimple Char Char where simpleFresh = return
-
-instance GenSymSimple Int Int where simpleFresh = return
-
-instance GenSymSimple Int8 Int8 where simpleFresh = return
-
-instance GenSymSimple Int16 Int16 where simpleFresh = return
-
-instance GenSymSimple Int32 Int32 where simpleFresh = return
-
-instance GenSymSimple Int64 Int64 where simpleFresh = return
-
-instance GenSymSimple Word Word where simpleFresh = return
-
-instance GenSymSimple Word8 Word8 where simpleFresh = return
-
-instance GenSymSimple Word16 Word16 where simpleFresh = return
-
-instance GenSymSimple Word32 Word32 where simpleFresh = return
-
-instance GenSymSimple Word64 Word64 where simpleFresh = return
-
-instance GenSymSimple B.ByteString B.ByteString where simpleFresh = return
-=======
 #define CONCRETE_GENSYM_SAME_SHAPE(type) \
 instance (SymBoolOp bool, GenSymSimple () bool) => \
-  GGenSym bool type type where gfresh = return . mrgSingle
+  GenSym bool type type where fresh = return . mrgSingle
 
 #define CONCRETE_GENSYMSIMPLE_SAME_SHAPE(type) \
 instance GenSymSimple type type where simpleFresh = return
@@ -797,7 +740,6 @@
 CONCRETE_GENSYMSIMPLE_SAME_SHAPE(Word64)
 CONCRETE_GENSYMSIMPLE_SAME_SHAPE(B.ByteString)
 #endif
->>>>>>> ff4915d7
 
 -- Bool
 instance (SymBoolOp bool, GenSymSimple () bool) => GenSym bool () Bool where
